--- conflicted
+++ resolved
@@ -7,16 +7,13 @@
 ## [Unreleased]
 
 ### Fixed
-<<<<<<< HEAD
 * Fix: replace `ReplicationScanResult.source_has_sse_c_enabled` with `source_encryption_mode`
 * Fix `B2Api.get_key()` and `RawSimulator.delete_key()`
-=======
 * Replace `ReplicationScanResult.source_has_sse_c_enabled` with `source_encryption_mode`
 
 ### Infrastructure
 * Fix nox's deprecated `session.install()` calls
 * Re-enable changelog validation in CI
->>>>>>> f2ad9dd9
 
 ## [1.17.3] - 2022-07-15
 
