--- conflicted
+++ resolved
@@ -10,12 +10,9 @@
 * Authorizing a key for a single bucket ensures that this bucket is cached
 * `Bucket.ls` operation supports wildcard matching strings
 * Documentation for AbstractUploadSource and its children
-<<<<<<< HEAD
-* Add `large_file_sha1` support
-=======
 * `InvalidJsonResponse` when the received error is not a proper JSON document
 * Raising `PotentialS3EndpointPassedAsRealm` when a specific misconfiguration is suspected
->>>>>>> c270fe92
+* Add `large_file_sha1` support
 
 ### Fixed
 * Removed information about replication being in closed beta
