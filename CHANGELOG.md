# Changelog
All notable changes to this project will be documented in this file.

The format is based on [Keep a Changelog](https://keepachangelog.com/en/1.0.0/),
and this project adheres to [Semantic Versioning](https://semver.org/spec/v2.0.0.html).

## [Unreleased]

### Changed
* Don't run coverage in pypy in CI
* Introduce a common thread worker pool for all downloads
* Increase http timeout to 20min (for copy using 5GB parts)
* Remove inheritance from object (leftover from python2)

### Added
* Add pypy-3.8 to test matrix
* Add support for unverified checksum upload mode
* Add dedicated exception for unverified email
* Add a parameter to customize `sync_policy_manager`
* Add parameters to set the min/max part size for large file upload/copy methods
* Add CopySourceTooBig exception
* Add an option to set a custom file version class to FileVersionFactory
<<<<<<< HEAD
* Add support for multiple profile files for SqliteAccountInfo
=======
* Add an option for B2Api to turn off hash checking for downloaded files
* Add an option for B2Api to set write buffer size for DownloadedFile.save_to method
>>>>>>> d1a90271

### Fixed
* Fix copying objects larger than 1TB
* Fix uploading objects larger than 1TB
* Fix downloading files with unverified checksum
* Fix decoding in filename and file info of `DownloadVersion`

### Removed
* Drop support for Python 3.5 and Python 3.6

## [1.14.1] - 2022-02-23

### Fixed
* Fix setting permissions for local sqlite database (thanks to Jan Schejbal for responsible disclosure!)

## [1.14.0] - 2021-12-23

### Fixed
* Relax constraint on arrow to allow for versions >= 1.0.2

## [1.13.0] - 2021-10-24

### Added
* Add support for Python 3.10

### Changed
* Update a list with all capabilities

### Fixed
* Fix pypy selector in CI

## [1.12.0] - 2021-08-06

### Changed
* The `importlib-metadata` requirement is less strictly bound now (just >=3.3.0 for python > 3.5).
* `B2Api` `update_file_legal_hold` and `update_file_retention_setting` now return the set values 

### Added
* `BucketIdNotFound` thrown based on B2 cloud response
* `_clone` method to `FileVersion` and `DownloadVersion`
* `delete`, `update_legal_hold`, `update_retention` and `download` methods added to `FileVersion`

### Fixed
* FileSimulator returns special file info headers properly

### Removed
* One unused import.

## [1.11.0] - 2021-06-24

### Changed
* apiver `v2` interface released. `from b2sdk.v2 import ...` is now the recommended import, 
  but `from b2sdk.v1 import ...` works as before

## [1.10.0] - 2021-06-23

### Added
* `get_fresh_state` method added to `FileVersion` and `Bucket`

### Changed
* `download_file_*` methods refactored to allow for inspecting DownloadVersion before downloading the whole file
* `B2Api.get_file_info` returns a `FileVersion` object in v2
* `B2RawApi` renamed to `B2RawHTTPApi`
* `B2HTTP` tests are now common
* `B2HttpApiConfig` class introduced to provide parameters like `user_agent_append` to `B2Api` without using internal classes in v2
* `Bucket.update` returns a `Bucket` object in v2
* `Bucket.ls` argument `show_versions` renamed to `latest_only` in v2
* `B2Api` application key methods refactored to operate with dataclasses instead of dicts in v2
* `B2Api.list_keys` is a generator lazily fetching all keys in v2
* `account_id` and `bucket_id` added to FileVersion

### Fixed
* Fix EncryptionSetting.from_response_headers
* Fix FileVersion.size and FileVersion.mod_time_millis type ambiguity
* Old buckets (from past tests) are cleaned up before running integration tests in a single thread

### Removed
* Remove deprecated `SyncReport` methods 

## [1.9.0] - 2021-06-07

### Added
* `ScanPoliciesManager` is able to filter b2 files by upload timestamp

### Changed
* `Synchronizer.make_file_sync_actions` and `Synchronizer.make_folder_sync_actions` were made private in v2 interface
* Refactored `sync.file.*File` and `sync.file.*FileVersion` to `sync.path.*SyncPath` in v2
* Refactored `FileVersionInfo` to `FileVersion` in v2
* `ScanPoliciesManager` exclusion interface changed in v2
* `B2Api` unittests for v0, v1 and v2 are now common
* `B2Api.cancel_large_file` returns a `FileIdAndName` object instead of a `FileVersion` object in v2
* `FileVersion` has a mandatory `api` parameter in v2
* `B2Folder` holds a handle to B2Api 
* `Bucket` unit tests for v1 and v2 are now common

### Fixed
* Fix call to incorrect internal api in `B2Api.get_download_url_for_file_name`

## [1.8.0] - 2021-05-21

### Added
* Add `get_bucket_name_or_none_from_bucket_id` to `AccountInfo` and `Cache`
* Add possibility to change realm during integration tests
* Add support for "file locks": file retention, legal hold and default bucket retention

### Fixed
* Cleanup sync errors related to directories
* Use proper error handling in `ScanPoliciesManager`
* Application key restriction message reverted to previous form
* Added missing apiver wrappers for FileVersionInfo
* Fix crash when Content-Range header is missing
* Pin dependency versions appropriately

### Changed
* `b2sdk.v1.sync` refactored to reflect `b2sdk.sync` structure
* Make `B2Api.get_bucket_by_id` return populated bucket objects in v2
* Add proper support of `recommended_part_size` and `absolute_minimum_part_size` in `AccountInfo`
* Refactored `minimum_part_size` to `recommended_part_size` (the value used stays the same)
* Encryption settings, types and providers are now part of the public API

### Removed
* Remove `Bucket.copy_file` and `Bucket.start_large_file` 
* Remove `FileVersionInfo.format_ls_entry` and `FileVersionInfo.format_folder_ls_entry`

## [1.7.0] - 2021-04-22

### Added
* Add `__slots__` and `__eq__` to `FileVersionInfo` for memory usage optimization and ease of testing
* Add support for SSE-C server-side encryption mode
* Add support for `XDG_CONFIG_HOME` for determining the location of `SqliteAccountInfo` db file

### Changed
* `BasicSyncEncryptionSettingsProvider` supports different settings sets for reading and writing
* Refactored AccountInfo tests to a single file using pytest

### Fixed
* Fix clearing cache during `authorize_account`
* Fix `ChainedStream` (needed in `Bucket.create_file` etc.)
* Make tqdm-based progress reporters less jumpy and easier to read
* Fix emerger examples in docs

## [1.6.0] - 2021-04-08

### Added
* Fetch S3-compatible API URL from `authorize_account`

### Fixed
* Exclude packages inside the test package when installing
* Fix for server response change regarding SSE

## [1.5.0] - 2021-03-25

### Added
* Add `dependabot.yml`
* Add support for SSE-B2 server-side encryption mode

### Changed
* Add upper version limit for the requirements

### Fixed
* Pin `setuptools-scm<6.0` as `>=6.0` doesn't support Python 3.5

## [1.4.0] - 2021-03-03

### Changed
* Add an ability to provide `bucket_id` filter parameter for `list_buckets`
* Add `is_same_key` method to `AccountInfo`
* Add upper version limit for arrow dependency, because of a breaking change

### Fixed
* Fix docs autogen

## [1.3.0] - 2021-01-13

### Added
* Add custom exception for `403 transaction_cap_exceeded`
* Add `get_file_info_by_id` and `get_file_info_by_name` to `Bucket`
* `FileNotPresent` and `NonExistentBucket` now subclass new exceptions `FileOrBucketNotFound` and `ResourceNotFound`

### Changed
* Fix missing import in the synchronization example
* Use `setuptools-scm` for versioning
* Clean up CI steps

## [1.2.0] - 2020-11-03

### Added
* Add support for Python 3.9
* Support for bucket to bucket sync
* Add a possibility to append a string to the User-Agent in `B2Http`

### Changed
* Change default fetch count for `ls` to 10000

### Removed
* Drop Python 2 and Python 3.4 support :tada:
* Remove `--prefix` from `ls` (it didn't really work, use `folderName` argument)

### Fixed
* Allow to set an empty bucket info during the update
* Fix docs generation in CI

## [1.1.4] - 2020-07-15

### Added
* Allow specifying custom realm in B2Session.authorize_account

## [1.1.2] - 2020-07-06

### Fixed
* Fix upload part for file range on Python 2.7

## [1.1.0] - 2020-06-24

### Added
* Add `list_file_versions` method to buckets.
* Add server-side copy support for large files
* Add ability to synthesize objects from local and remote sources
* Add AuthInfoCache, InMemoryCache and AbstractCache to public interface
* Add ability to filter in ScanPoliciesManager based on modification time
* Add ScanPoliciesManager and SyncReport to public interface
* Add md5 checksum to FileVersionInfo
* Add more keys to dicts returned by as_dict() methods

### Changed
* Make sync treat hidden files as deleted
* Ignore urllib3 "connection pool is full" warning

### Removed
* Remove arrow warnings caused by https://github.com/crsmithdev/arrow/issues/612

### Fixed
* Fix handling of modification time of files

## [1.0.2] - 2019-10-15

### Changed
* Remove upper version limit for arrow dependency

## [1.0.0] - 2019-10-03

### Fixed
* Minor bug fix.

## [1.0.0-rc1] - 2019-07-09

### Deprecated
* Deprecate some transitional method names to v0 in preparation for v1.0.0.

## [0.1.10] - 2019-07-09

### Removed
* Remove a parameter (which did nothing, really) from `b2sdk.v1.Bucket.copy_file` signature

## [0.1.8] - 2019-06-28

### Added
* Add support for b2_copy_file
* Add support for `prefix` parameter on ls-like calls

## [0.1.6] - 2019-04-24

### Changed
* Rename account ID for authentication to application key ID.
Account ID is still backwards compatible, only the terminology
has changed.

### Fixed
* Fix transferer crashing on empty file download attempt

## [0.1.4] - 2019-04-04

### Added
Initial official release of SDK as a separate package (until now it was a part of B2 CLI)

[Unreleased]: https://github.com/Backblaze/b2-sdk-python/compare/v1.14.1...HEAD
[1.14.1]: https://github.com/Backblaze/b2-sdk-python/compare/v1.14.0...v1.14.1
[1.14.0]: https://github.com/Backblaze/b2-sdk-python/compare/v1.13.0...v1.14.0
[1.13.0]: https://github.com/Backblaze/b2-sdk-python/compare/v1.12.0...v1.13.0
[1.12.0]: https://github.com/Backblaze/b2-sdk-python/compare/v1.11.0...v1.12.0
[1.11.0]: https://github.com/Backblaze/b2-sdk-python/compare/v1.10.0...v1.11.0
[1.10.0]: https://github.com/Backblaze/b2-sdk-python/compare/v1.9.0...v1.10.0
[1.9.0]: https://github.com/Backblaze/b2-sdk-python/compare/v1.8.0...v1.9.0
[1.8.0]: https://github.com/Backblaze/b2-sdk-python/compare/v1.7.0...v1.8.0
[1.7.0]: https://github.com/Backblaze/b2-sdk-python/compare/v1.6.0...v1.7.0
[1.6.0]: https://github.com/Backblaze/b2-sdk-python/compare/v1.5.0...v1.6.0
[1.5.0]: https://github.com/Backblaze/b2-sdk-python/compare/v1.4.0...v1.5.0
[1.4.0]: https://github.com/Backblaze/b2-sdk-python/compare/v1.3.0...v1.4.0
[1.3.0]: https://github.com/Backblaze/b2-sdk-python/compare/v1.2.0...v1.3.0
[1.2.0]: https://github.com/Backblaze/b2-sdk-python/compare/v1.1.4...v1.2.0
[1.1.4]: https://github.com/Backblaze/b2-sdk-python/compare/v1.1.2...v1.1.4
[1.1.2]: https://github.com/Backblaze/b2-sdk-python/compare/v1.1.0...v1.1.2
[1.1.0]: https://github.com/Backblaze/b2-sdk-python/compare/v1.0.2...v1.1.0
[1.0.2]: https://github.com/Backblaze/b2-sdk-python/compare/v1.0.0...v1.0.2
[1.0.0]: https://github.com/Backblaze/b2-sdk-python/compare/v1.0.0-rc1...v1.0.0
[1.0.0-rc1]: https://github.com/Backblaze/b2-sdk-python/compare/v0.1.10...v1.0.0-rc1
[0.1.10]: https://github.com/Backblaze/b2-sdk-python/compare/v0.1.8...v0.1.10
[0.1.8]: https://github.com/Backblaze/b2-sdk-python/compare/v0.1.6...v0.1.8
[0.1.6]: https://github.com/Backblaze/b2-sdk-python/compare/v0.1.4...v0.1.6
[0.1.4]: https://github.com/Backblaze/b2-sdk-python/compare/4fd290c...v0.1.4<|MERGE_RESOLUTION|>--- conflicted
+++ resolved
@@ -20,12 +20,9 @@
 * Add parameters to set the min/max part size for large file upload/copy methods
 * Add CopySourceTooBig exception
 * Add an option to set a custom file version class to FileVersionFactory
-<<<<<<< HEAD
-* Add support for multiple profile files for SqliteAccountInfo
-=======
 * Add an option for B2Api to turn off hash checking for downloaded files
 * Add an option for B2Api to set write buffer size for DownloadedFile.save_to method
->>>>>>> d1a90271
+* Add support for multiple profile files for SqliteAccountInfo
 
 ### Fixed
 * Fix copying objects larger than 1TB
