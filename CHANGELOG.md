--- conflicted
+++ resolved
@@ -9,13 +9,9 @@
 ## [1.25.0] - 2023-11-15
 
 ### Added
-<<<<<<< HEAD
-* Add `*_PART_SIZE` constants to public interface
-* Add `expires`, `content_disposition`, `content_encoding`, `content_language` arguments to various `Bucket` methods
-=======
 * Add `*_PART_SIZE`, `BUCKET_NAME_*`, `STDOUT_FILEPATH` constants
 * Add `points_to_fifo`, `points_to_stdout` functions
->>>>>>> 52b5199a
+* Add `expires`, `content_disposition`, `content_encoding`, `content_language` arguments to various `Bucket` methods
 
 ### Changed
 * Mark `TempDir` as deprecated in favor of `tempfile.TemporaryDirectory`
