# Changelog
All notable changes to this project will be documented in this file.

The format is based on [Keep a Changelog](https://keepachangelog.com/en/1.0.0/),
and this project adheres to [Semantic Versioning](https://semver.org/spec/v2.0.0.html).

## [Unreleased]

<<<<<<< HEAD
## [1.22.1] - 2023-07-28


### Fixed
* Fix `RawSimulator` handling of `cache_control` parameter during tests.
=======
### Fixed
* Require `typing_extensions` on Python 3.11 (already required on earlier versinons) for better compatibility with pydantic v2

## [1.22.1] - 2023-07-24

### Fixed
* Fix regression in dir exclusion patterns introduced in 1.22.0
>>>>>>> 84895844

## [1.22.0] - 2023-07-21

### Added
* Declare official support of Python 3.12
* Improved `lifecycle_rules` argument type annotations

### Deprecated
* Deprecate `file_infos` argument. Use `file_info` instead. Old argument name won't be supported in v3.

### Changed
* `version_utils` decorators now ignore `current_version` parameter to better fit `apiver` needs

### Fixed
* Circular symlinks no longer cause infinite loops when syncing a folder
* Fix crash on upload retry with unbound data source

### Infrastructure
* Remove unsupported PyPy versions (3.7, 3.8) from tests matrix and add PyPy 3.9 & 3.10 instead
* Replaced `pyflakes` with `ruff` for linting
* Refactored logic for resuming large file uploads to unify code paths, correct inconsistencies, and enhance configurability (#381)
* Automatically set copyright date when generating the docs
* Use modern type hints in documentation (achieved through combination of PEP 563 & 585 and `sphinx-autodoc-typehints`)

## [1.21.0] - 2023-04-17

### Added
* Add support for custom upload timestamp
* Add support for cache control header while uploading

### Infrastructure
* Remove dependency from `arrow`
* Build Python wheels for distribution

## [1.20.0] - 2023-03-23

### Added
* Add `use_cache` parameter to `B2Api.list_buckets`

### Changed
* Connection timeout is now being set explicitly

### Fixed
* Small files downloaded twice

### Infrastructure
* Disable changelog verification for dependabot PRs

## [1.19.0] - 2023-01-24

### Added
* Authorizing a key for a single bucket ensures that this bucket is cached
* `Bucket.ls` operation supports wildcard matching strings
* Documentation for `AbstractUploadSource` and its children
* `InvalidJsonResponse` when the received error is not a proper JSON document
* Raising `PotentialS3EndpointPassedAsRealm` when a specific misconfiguration is suspected
* Add `large_file_sha1` support
* Add support for incremental upload and sync
* Ability to stream data from an unbound source to B2 (for example stdin)

### Fixed
* Removed information about replication being in closed beta
* Don't throw raw `OSError` exceptions when using `DownloadedFile.save_to` to a path that doesn't exist, is a directory or the user doesn't have permissions to write to

### Infrastructure
* Additional tests for listing files/versions
* Ensured that changelog validation only happens on pull requests
* Upgraded GitHub actions checkout to v3, python-setup to v4
* Additional tests for `IncrementalHexDigester`

## [1.18.0] - 2022-09-20

### Added
* Logging performance summary of parallel download threads
* Add `max_download_streams_per_file` parameter to B2Api class and underlying structures
* Add `is_file_lock_enabled` parameter to `Bucket.update()` and related methods

### Fixed
* Replace `ReplicationScanResult.source_has_sse_c_enabled` with `source_encryption_mode`
* Fix `B2Api.get_key()` and `RawSimulator.delete_key()`
* Fix calling `CopySizeTooBig` exception

### Infrastructure
* Fix nox's deprecated `session.install()` calls
* Re-enable changelog validation in CI
* StatsCollector contains context managers for gathering performance statistics

## [1.17.3] - 2022-07-15

### Fixed
* Fix `FileVersion._get_upload_headers` when encryption key is `None`

### Infrastructure
* Fix download integration tests on non-production environments
* Add `B2_DEBUG_HTTP` env variable to enable network-level test debugging
* Disable changelog validation temporarily

## [1.17.2] - 2022-06-24

### Fixed
* Fix a race in progress reporter
* Fix import of replication

## [1.17.1] - 2022-06-23 [YANKED]

### Fixed
* Fix importing scan module

## [1.17.0] - 2022-06-23 [YANKED]

As in version 1.16.0, the replication API may still be unstable, however
no backward-incompatible changes are planned at this point.

### Added
* Add `included_sources` module for keeping track of included modified third-party libraries
* Add `include_existing_files` parameter to `ReplicationSetupHelper`
* Add `get_b2sdk_doc_urls` function for extraction of external documentation URLs during runtime

### Changed
* Downloading compressed files with `Content-Encoding` header set no longer causes them to be decompressed on the fly - it's an option
* Change the per part retry limit from 5 to 20 for data transfer operations. Please note that the retry system is not considered to be a part of the public interface and is subject to be adjusted
* Do not wait more than 64 seconds between retry attempts (unless server asks for it)
* On longer failures wait an additional (random, up to 1s) amount of time to prevent client synchronization
* Flatten `ReplicationConfiguration` interface
* Reorder actions of `ReplicationSetupHelper` to avoid zombie rules

### Fixed
* Fix: downloading compressed files and decompressing them on the fly now does not cause a TruncatedOutput error
* Fix `AccountInfo.is_master_key()`
* Fix docstring of `SqliteAccountInfo`
* Fix lifecycle rule type in the docs

### Infrastructure
* Add 3.11.0-beta.1 to CI
* Change Sphinx major version from 5 to 6
* Extract folder/bucket scanning into a new `scan` module
* Enable pip cache in CI

## [1.16.0] - 2022-04-27

This release contains a preview of replication support. It allows for basic
usage of B2 replication feature (currently in closed beta).

As the interface of the sdk (and the server api) may change, the replication
support shall be considered PRIVATE interface and should be used with caution.
Please consult the documentation on how to safely use the private api interface.

Expect substantial amount of work on sdk interface:
* The interface of `ReplicationConfiguration` WILL change
* The interface of `FileVersion.replication_status` MIGHT change
* The interface of `FileVersionDownload` MIGHT change

### Added
* Add basic replication support to `Bucket` and `FileVersion`
* Add `is_master_key()` method to `AbstractAccountInfo`
* Add `readBucketReplications` and `writeBucketReplications` to `ALL_CAPABILITIES`
* Add log tracing of `interpret_b2_error`
* Add `ReplicationSetupHelper`

### Fixed
* Fix license test on Windows
* Fix cryptic errors when running integration tests with a non-full key

## [1.15.0] - 2022-04-12

### Changed
* Don't run coverage in pypy in CI
* Introduce a common thread worker pool for all downloads
* Increase http timeout to 20min (for copy using 5GB parts)
* Remove inheritance from object (leftover from python2)
* Run unit tests on all CPUs

### Added
* Add pypy-3.8 to test matrix
* Add support for unverified checksum upload mode
* Add dedicated exception for unverified email
* Add a parameter to customize `sync_policy_manager`
* Add parameters to set the min/max part size for large file upload/copy methods
* Add CopySourceTooBig exception
* Add an option to set a custom file version class to `FileVersionFactory`
* Add an option for B2Api to turn off hash checking for downloaded files
* Add an option for B2Api to set write buffer size for `DownloadedFile.save_to` method
* Add support for multiple profile files for SqliteAccountInfo

### Fixed
* Fix copying objects larger than 1TB
* Fix uploading objects larger than 1TB
* Fix downloading files with unverified checksum
* Fix decoding in filename and file info of `DownloadVersion`
* Fix an off-by-one bug and other bugs in the Simulator copy functionality

### Removed
* Drop support for Python 3.5 and Python 3.6

## [1.14.1] - 2022-02-23

### Security
* Fix setting permissions for local sqlite database (thanks to Jan Schejbal for responsible disclosure!)

## [1.14.0] - 2021-12-23

### Fixed
* Relax constraint on arrow to allow for versions >= 1.0.2

## [1.13.0] - 2021-10-24

### Added
* Add support for Python 3.10

### Changed
* Update a list with all capabilities

### Fixed
* Fix pypy selector in CI

## [1.12.0] - 2021-08-06

### Changed
* The `importlib-metadata` requirement is less strictly bound now (just >=3.3.0 for python > 3.5).
* `B2Api` `update_file_legal_hold` and `update_file_retention_setting` now return the set values

### Added
* `BucketIdNotFound` thrown based on B2 cloud response
* `_clone` method to `FileVersion` and `DownloadVersion`
* `delete`, `update_legal_hold`, `update_retention` and `download` methods added to `FileVersion`

### Fixed
* FileSimulator returns special file info headers properly

### Removed
* One unused import.

## [1.11.0] - 2021-06-24

### Changed
* apiver `v2` interface released. `from b2sdk.v2 import ...` is now the recommended import,
  but `from b2sdk.v1 import ...` works as before

## [1.10.0] - 2021-06-23

### Added
* `get_fresh_state` method added to `FileVersion` and `Bucket`

### Changed
* `download_file_*` methods refactored to allow for inspecting DownloadVersion before downloading the whole file
* `B2Api.get_file_info` returns a `FileVersion` object in v2
* `B2RawApi` renamed to `B2RawHTTPApi`
* `B2HTTP` tests are now common
* `B2HttpApiConfig` class introduced to provide parameters like `user_agent_append` to `B2Api` without using internal classes in v2
* `Bucket.update` returns a `Bucket` object in v2
* `Bucket.ls` argument `show_versions` renamed to `latest_only` in v2
* `B2Api` application key methods refactored to operate with dataclasses instead of dicts in v2
* `B2Api.list_keys` is a generator lazily fetching all keys in v2
* `account_id` and `bucket_id` added to FileVersion

### Fixed
* Fix EncryptionSetting.from_response_headers
* Fix FileVersion.size and FileVersion.mod_time_millis type ambiguity
* Old buckets (from past tests) are cleaned up before running integration tests in a single thread

### Removed
* Remove deprecated `SyncReport` methods

## [1.9.0] - 2021-06-07

### Added
* `ScanPoliciesManager` is able to filter b2 files by upload timestamp

### Changed
* `Synchronizer.make_file_sync_actions` and `Synchronizer.make_folder_sync_actions` were made private in v2 interface
* Refactored `sync.file.*File` and `sync.file.*FileVersion` to `sync.path.*SyncPath` in v2
* Refactored `FileVersionInfo` to `FileVersion` in v2
* `ScanPoliciesManager` exclusion interface changed in v2
* `B2Api` unittests for v0, v1 and v2 are now common
* `B2Api.cancel_large_file` returns a `FileIdAndName` object instead of a `FileVersion` object in v2
* `FileVersion` has a mandatory `api` parameter in v2
* `B2Folder` holds a handle to B2Api
* `Bucket` unit tests for v1 and v2 are now common

### Fixed
* Fix call to incorrect internal api in `B2Api.get_download_url_for_file_name`

## [1.8.0] - 2021-05-21

### Added
* Add `get_bucket_name_or_none_from_bucket_id` to `AccountInfo` and `Cache`
* Add possibility to change realm during integration tests
* Add support for "file locks": file retention, legal hold and default bucket retention

### Fixed
* Cleanup sync errors related to directories
* Use proper error handling in `ScanPoliciesManager`
* Application key restriction message reverted to previous form
* Added missing apiver wrappers for FileVersionInfo
* Fix crash when Content-Range header is missing
* Pin dependency versions appropriately

### Changed
* `b2sdk.v1.sync` refactored to reflect `b2sdk.sync` structure
* Make `B2Api.get_bucket_by_id` return populated bucket objects in v2
* Add proper support of `recommended_part_size` and `absolute_minimum_part_size` in `AccountInfo`
* Refactored `minimum_part_size` to `recommended_part_size` (the value used stays the same)
* Encryption settings, types and providers are now part of the public API

### Removed
* Remove `Bucket.copy_file` and `Bucket.start_large_file`
* Remove `FileVersionInfo.format_ls_entry` and `FileVersionInfo.format_folder_ls_entry`

## [1.7.0] - 2021-04-22

### Added
* Add `__slots__` and `__eq__` to `FileVersionInfo` for memory usage optimization and ease of testing
* Add support for SSE-C server-side encryption mode
* Add support for `XDG_CONFIG_HOME` for determining the location of `SqliteAccountInfo` db file

### Changed
* `BasicSyncEncryptionSettingsProvider` supports different settings sets for reading and writing
* Refactored AccountInfo tests to a single file using pytest

### Fixed
* Fix clearing cache during `authorize_account`
* Fix `ChainedStream` (needed in `Bucket.create_file` etc.)
* Make tqdm-based progress reporters less jumpy and easier to read
* Fix emerger examples in docs

## [1.6.0] - 2021-04-08

### Added
* Fetch S3-compatible API URL from `authorize_account`

### Fixed
* Exclude packages inside the test package when installing
* Fix for server response change regarding SSE

## [1.5.0] - 2021-03-25

### Added
* Add `dependabot.yml`
* Add support for SSE-B2 server-side encryption mode

### Changed
* Add upper version limit for the requirements

### Fixed
* Pin `setuptools-scm<6.0` as `>=6.0` doesn't support Python 3.5

## [1.4.0] - 2021-03-03

### Changed
* Add an ability to provide `bucket_id` filter parameter for `list_buckets`
* Add `is_same_key` method to `AccountInfo`
* Add upper version limit for arrow dependency, because of a breaking change

### Fixed
* Fix docs autogen

## [1.3.0] - 2021-01-13

### Added
* Add custom exception for `403 transaction_cap_exceeded`
* Add `get_file_info_by_id` and `get_file_info_by_name` to `Bucket`
* `FileNotPresent` and `NonExistentBucket` now subclass new exceptions `FileOrBucketNotFound` and `ResourceNotFound`

### Changed
* Fix missing import in the synchronization example
* Use `setuptools-scm` for versioning
* Clean up CI steps

## [1.2.0] - 2020-11-03

### Added
* Add support for Python 3.9
* Support for bucket to bucket sync
* Add a possibility to append a string to the User-Agent in `B2Http`

### Changed
* Change default fetch count for `ls` to 10000

### Removed
* Drop Python 2 and Python 3.4 support :tada:
* Remove `--prefix` from `ls` (it didn't really work, use `folderName` argument)

### Fixed
* Allow to set an empty bucket info during the update
* Fix docs generation in CI

## [1.1.4] - 2020-07-15

### Added
* Allow specifying custom realm in B2Session.authorize_account

## [1.1.2] - 2020-07-06

### Fixed
* Fix upload part for file range on Python 2.7

## [1.1.0] - 2020-06-24

### Added
* Add `list_file_versions` method to buckets.
* Add server-side copy support for large files
* Add ability to synthesize objects from local and remote sources
* Add AuthInfoCache, InMemoryCache and AbstractCache to public interface
* Add ability to filter in ScanPoliciesManager based on modification time
* Add ScanPoliciesManager and SyncReport to public interface
* Add md5 checksum to FileVersionInfo
* Add more keys to dicts returned by as_dict() methods

### Changed
* Make sync treat hidden files as deleted
* Ignore urllib3 "connection pool is full" warning

### Removed
* Remove arrow warnings caused by https://github.com/crsmithdev/arrow/issues/612

### Fixed
* Fix handling of modification time of files

## [1.0.2] - 2019-10-15

### Changed
* Remove upper version limit for arrow dependency

## [1.0.0] - 2019-10-03

### Fixed
* Minor bug fix.

## [1.0.0-rc1] - 2019-07-09

### Deprecated
* Deprecate some transitional method names to v0 in preparation for v1.0.0.

## [0.1.10] - 2019-07-09

### Removed
* Remove a parameter (which did nothing, really) from `b2sdk.v1.Bucket.copy_file` signature

## [0.1.8] - 2019-06-28

### Added
* Add support for b2_copy_file
* Add support for `prefix` parameter on ls-like calls

## [0.1.6] - 2019-04-24

### Changed
* Rename account ID for authentication to application key ID.
Account ID is still backwards compatible, only the terminology
has changed.

### Fixed
* Fix transferer crashing on empty file download attempt

## [0.1.4] - 2019-04-04

### Added
Initial official release of SDK as a separate package (until now it was a part of B2 CLI)

[Unreleased]: https://github.com/Backblaze/b2-sdk-python/compare/v1.22.1...HEAD
[1.22.1]: https://github.com/Backblaze/b2-sdk-python/compare/v1.22.0...v1.22.1
[1.22.0]: https://github.com/Backblaze/b2-sdk-python/compare/v1.21.0...v1.22.0
[1.21.0]: https://github.com/Backblaze/b2-sdk-python/compare/v1.20.0...v1.21.0
[1.20.0]: https://github.com/Backblaze/b2-sdk-python/compare/v1.19.0...v1.20.0
[1.19.0]: https://github.com/Backblaze/b2-sdk-python/compare/v1.18.0...v1.19.0
[1.18.0]: https://github.com/Backblaze/b2-sdk-python/compare/v1.17.3...v1.18.0
[1.17.3]: https://github.com/Backblaze/b2-sdk-python/compare/v1.17.2...v1.17.3
[1.17.2]: https://github.com/Backblaze/b2-sdk-python/compare/v1.17.1...v1.17.2
[1.17.1]: https://github.com/Backblaze/b2-sdk-python/compare/v1.17.0...v1.17.1
[1.17.0]: https://github.com/Backblaze/b2-sdk-python/compare/v1.16.0...v1.17.0
[1.16.0]: https://github.com/Backblaze/b2-sdk-python/compare/v1.15.0...v1.16.0
[1.15.0]: https://github.com/Backblaze/b2-sdk-python/compare/v1.14.1...v1.15.0
[1.14.1]: https://github.com/Backblaze/b2-sdk-python/compare/v1.14.0...v1.14.1
[1.14.0]: https://github.com/Backblaze/b2-sdk-python/compare/v1.13.0...v1.14.0
[1.13.0]: https://github.com/Backblaze/b2-sdk-python/compare/v1.12.0...v1.13.0
[1.12.0]: https://github.com/Backblaze/b2-sdk-python/compare/v1.11.0...v1.12.0
[1.11.0]: https://github.com/Backblaze/b2-sdk-python/compare/v1.10.0...v1.11.0
[1.10.0]: https://github.com/Backblaze/b2-sdk-python/compare/v1.9.0...v1.10.0
[1.9.0]: https://github.com/Backblaze/b2-sdk-python/compare/v1.8.0...v1.9.0
[1.8.0]: https://github.com/Backblaze/b2-sdk-python/compare/v1.7.0...v1.8.0
[1.7.0]: https://github.com/Backblaze/b2-sdk-python/compare/v1.6.0...v1.7.0
[1.6.0]: https://github.com/Backblaze/b2-sdk-python/compare/v1.5.0...v1.6.0
[1.5.0]: https://github.com/Backblaze/b2-sdk-python/compare/v1.4.0...v1.5.0
[1.4.0]: https://github.com/Backblaze/b2-sdk-python/compare/v1.3.0...v1.4.0
[1.3.0]: https://github.com/Backblaze/b2-sdk-python/compare/v1.2.0...v1.3.0
[1.2.0]: https://github.com/Backblaze/b2-sdk-python/compare/v1.1.4...v1.2.0
[1.1.4]: https://github.com/Backblaze/b2-sdk-python/compare/v1.1.2...v1.1.4
[1.1.2]: https://github.com/Backblaze/b2-sdk-python/compare/v1.1.0...v1.1.2
[1.1.0]: https://github.com/Backblaze/b2-sdk-python/compare/v1.0.2...v1.1.0
[1.0.2]: https://github.com/Backblaze/b2-sdk-python/compare/v1.0.0...v1.0.2
[1.0.0]: https://github.com/Backblaze/b2-sdk-python/compare/v1.0.0-rc1...v1.0.0
[1.0.0-rc1]: https://github.com/Backblaze/b2-sdk-python/compare/v0.1.10...v1.0.0-rc1
[0.1.10]: https://github.com/Backblaze/b2-sdk-python/compare/v0.1.8...v0.1.10
[0.1.8]: https://github.com/Backblaze/b2-sdk-python/compare/v0.1.6...v0.1.8
[0.1.6]: https://github.com/Backblaze/b2-sdk-python/compare/v0.1.4...v0.1.6
[0.1.4]: https://github.com/Backblaze/b2-sdk-python/compare/4fd290c...v0.1.4<|MERGE_RESOLUTION|>--- conflicted
+++ resolved
@@ -6,21 +6,15 @@
 
 ## [Unreleased]
 
-<<<<<<< HEAD
-## [1.22.1] - 2023-07-28
-
-
-### Fixed
+### Fixed
+* Require `typing_extensions` on Python 3.11 (already required on earlier versinons) for better compatibility with pydantic v2
 * Fix `RawSimulator` handling of `cache_control` parameter during tests.
-=======
-### Fixed
-* Require `typing_extensions` on Python 3.11 (already required on earlier versinons) for better compatibility with pydantic v2
 
 ## [1.22.1] - 2023-07-24
 
 ### Fixed
 * Fix regression in dir exclusion patterns introduced in 1.22.0
->>>>>>> 84895844
+
 
 ## [1.22.0] - 2023-07-21
 
