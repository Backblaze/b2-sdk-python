--- conflicted
+++ resolved
@@ -6,11 +6,9 @@
 
 ## [Unreleased]
 
-<<<<<<< HEAD
-
 ### Added
 * Nothing
-=======
+
 ### Changed
 * Connection timeout is now being set explicitly
 
@@ -57,7 +55,6 @@
 
 ### Fixed
 * Fix `FileVersion._get_upload_headers` when encryption key is `None`
->>>>>>> 2c85182c
 
 ### Infrastructure
 * Fix download integration tests on non-production environments
