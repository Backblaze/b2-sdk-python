--- conflicted
+++ resolved
@@ -27,19 +27,7 @@
         return any(c.match(s) is not None for c in self._compiled_list)
 
 
-<<<<<<< HEAD
-        :param dir_path: The path of the directory, relative to the root directory
-                         being scanned.  Never ends in '/'.
-        :return: True iff excluded.
-        """
-        assert not dir_path.endswith('/')
-        return self.regex.match(dir_path)
-
-
-class ScanExcludeFileRegex(object):
-=======
 class ScanPoliciesManager(object):
->>>>>>> 4aab8c83
     """
     Policy object used when scanning folders for syncing, used to decide
     which files to include in the list of files to be synced.
