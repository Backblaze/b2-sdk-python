--- conflicted
+++ resolved
@@ -42,11 +42,7 @@
 # To avoid confusion between official Backblaze releases of this tool and
 # the versions on Github, we use the convention that the third number is
 # odd for Github, and even for Backblaze releases.
-<<<<<<< HEAD
 VERSION = '0.4.1'
-=======
-VERSION = '0.3.13-9000'
->>>>>>> c769e5fd
 
 USAGE = """This program provides command-line access to the B2 service.
 
