--- conflicted
+++ resolved
@@ -9,15 +9,11 @@
 ######################################################################
 
 from b2sdk._v2 import *  # noqa
-<<<<<<< HEAD
 from b2sdk.v1.account_info import (
     AbstractAccountInfo, InMemoryAccountInfo, UrlPoolAccountInfo, SqliteAccountInfo
 )
+from b2sdk.v1.cache import AbstractCache
 from b2sdk.v1.sync import (
     ScanPoliciesManager, DEFAULT_SCAN_MANAGER, zip_folders, Synchronizer, AbstractFolder,
     LocalFolder, B2Folder, parse_sync_folder
-)
-=======
-from b2sdk.v1.account_info import AbstractAccountInfo, InMemoryAccountInfo, UrlPoolAccountInfo, SqliteAccountInfo
-from b2sdk.v1.cache import AbstractCache
->>>>>>> 1c8cb09d
+)