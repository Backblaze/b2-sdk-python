######################################################################
#
# File: b2sdk/v1/account_info.py
#
# Copyright 2021 Backblaze Inc. All Rights Reserved.
#
# License https://www.backblaze.com/using_b2_code.html
#
######################################################################
import inspect
<<<<<<< HEAD
import threading
import os
=======
from typing import Optional
>>>>>>> 632b13b7

from b2sdk import _v2 as v2
from b2sdk.account_info.sqlite_account_info import logger


class OldAccountInfoMethods:
    def set_auth_data(
        self,
        account_id,
        auth_token,
        api_url,
        download_url,
        minimum_part_size,
        application_key,
        realm,
        allowed=None,
        application_key_id=None,
        s3_api_url=None,
    ):
        if 's3_api_url' in inspect.getfullargspec(self._set_auth_data).args:
            super().set_auth_data(
                account_id,
                auth_token,
                api_url,
                download_url,
                minimum_part_size,
                application_key,
                realm,
                s3_api_url,
                allowed=allowed,
                application_key_id=application_key_id
            )
        else:
            if allowed is None:
                allowed = self.DEFAULT_ALLOWED
            assert self.allowed_is_valid(allowed)

            self._set_auth_data(
                account_id, auth_token, api_url, download_url, minimum_part_size, application_key,
                realm, allowed, application_key_id
            )


class AbstractAccountInfo(OldAccountInfoMethods, v2.AbstractAccountInfo):
    def get_s3_api_url(self):
        """
        Return s3_api_url or raises MissingAccountData exception.

        :rtype: str
        """
        # Removed @abstractmethod decorators

    def get_bucket_name_or_none_from_bucket_id(self, bucket_id: str) -> Optional[str]:
        """
        Look up the bucket name for the given bucket id.
        """
        # Removed @abstractmethod decorator


class InMemoryAccountInfo(v2.InMemoryAccountInfo, AbstractAccountInfo):
    pass


class UrlPoolAccountInfo(v2.UrlPoolAccountInfo, AbstractAccountInfo):
    pass


class SqliteAccountInfo(v2.SqliteAccountInfo, AbstractAccountInfo):
    def __init__(self, file_name=None, last_upgrade_to_run=None):
        """
        If ``file_name`` argument is empty or ``None``, path from ``B2_ACCOUNT_INFO`` environment variable is used. If that is not available, a default of ``~/.b2_account_info`` is used.

        :param str file_name: The sqlite file to use; overrides the default.
        :param int last_upgrade_to_run: For testing only, override the auto-update on the db.
        """
        # use legacy env var resolution, XDG not supported
        self.thread_local = threading.local()
        user_account_info_path = file_name or os.environ.get(
            v2.B2_ACCOUNT_INFO_ENV_VAR, v2.B2_ACCOUNT_INFO_DEFAULT_FILE
        )
        self.filename = file_name or os.path.expanduser(user_account_info_path)
        logger.debug('%s file path to use: %s', self.__class__.__name__, self.filename)
        self._validate_database()
        with self._get_connection() as conn:
            self._create_tables(conn, last_upgrade_to_run)
        super(v2.SqliteAccountInfo, self).__init__()


class StubAccountInfo(v2.StubAccountInfo, AbstractAccountInfo):
    pass<|MERGE_RESOLUTION|>--- conflicted
+++ resolved
@@ -8,12 +8,9 @@
 #
 ######################################################################
 import inspect
-<<<<<<< HEAD
 import threading
 import os
-=======
 from typing import Optional
->>>>>>> 632b13b7
 
 from b2sdk import _v2 as v2
 from b2sdk.account_info.sqlite_account_info import logger
