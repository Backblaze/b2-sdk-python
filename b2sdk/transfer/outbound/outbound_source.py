--- conflicted
+++ resolved
@@ -35,7 +35,6 @@
         """
 
     @abstractmethod
-<<<<<<< HEAD
     def get_large_file_sha1(self) -> Optional[Sha1HexDigest]:
         """
         Return a 40-character string containing the hex SHA1 checksum, which can be used as the `large_file_sha1` entry.
@@ -43,20 +42,13 @@
         This method is only used if a large file is constructed from only a single source.  If that source's hash is known,
         the result file's SHA1 checksum will be the same and can be copied.
 
-        If the source's sha1 is unknown and can't be calculated, `None` is returned. 
- 
-        :rtype str:
+        If the source's sha1 is unknown and can't be calculated, `None` is returned.
         """
 
     @abstractmethod
-    def is_upload(self):
-        """ Return if outbound source is an upload source.
-        :rtype bool:
-=======
     def is_upload(self) -> bool:
         """
-        Returns if outbound source is an upload source.
->>>>>>> de348716
+        Return if outbound source is an upload source.
         """
 
     @abstractmethod
