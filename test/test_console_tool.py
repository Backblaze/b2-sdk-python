######################################################################
#
# File: test/test_console_tool.py
#
# Copyright 2016 Backblaze Inc. All Rights Reserved.
#
# License https://www.backblaze.com/using_b2_code.html
#
######################################################################

import json
import os
import six

from .stub_account_info import StubAccountInfo
from .test_base import TestBase
from b2.api import B2Api
from b2.cache import InMemoryCache
from b2.console_tool import ConsoleTool
from b2.raw_simulator import RawSimulator
from b2.upload_source import UploadSourceBytes
from b2.utils import TempDir
from test_b2_command_line import file_mod_time_millis

try:
    import unittest.mock as mock
except ImportError:
    import mock


class TestConsoleTool(TestBase):
    def setUp(self):
        self.account_info = StubAccountInfo()
        self.cache = InMemoryCache()
        self.raw_api = RawSimulator()
        self.b2_api = B2Api(self.account_info, self.cache, self.raw_api)

    def test_authorize_with_bad_key(self):
        expected_stdout = '''
        Using http://production.example.com
        '''

        expected_stderr = '''
        ERROR: unable to authorize account: Invalid authorization token. Server said: secret key is wrong (unauthorized)
        '''

        self._run_command(
            ['authorize_account', 'my-account', 'bad-app-key'], expected_stdout, expected_stderr, 1
        )

    def test_authorize_with_good_key_using_hyphen(self):
        # Initial condition
        assert self.account_info.get_account_auth_token() is None

        # Authorize an account with a good api key.
        expected_stdout = """
        Using http://production.example.com
        """

        self._run_command(
            ['authorize-account', 'my-account', 'good-app-key'], expected_stdout, '', 0
        )

        # Auth token should be in account info now
        assert self.account_info.get_account_auth_token() is not None

    def test_authorize_with_good_key_using_underscore(self):
        # Initial condition
        assert self.account_info.get_account_auth_token() is None

        # Authorize an account with a good api key.
        expected_stdout = """
        Using http://production.example.com
        """

        self._run_command(
            ['authorize-account', 'my-account', 'good-app-key'], expected_stdout, '', 0
        )

        # Auth token should be in account info now
        assert self.account_info.get_account_auth_token() is not None

    def test_create_key_and_authorize_with_it(self):
        # Start with authorizing with the master key
        self._authorize_account()

        # Create a key
        self._run_command(
<<<<<<< HEAD
            ['create-key', 'key1', 'listKeys,listBuckets'],
=======
            ['create-key', 'key1', 'listBuckets,listKeys'],
>>>>>>> a0395d84
            'appKeyId0 appKey0\n',
            '',
            0,
        )

        # Authorize with the key
        self._run_command(
            ['authorize-account', 'appKeyId0', 'appKey0'],
            'Using http://production.example.com\n',
            '',
            0,
<<<<<<< HEAD
=======
        )

    def test_authorize_key_without_list_buckets(self):
        self._authorize_account()

        # Create a key without listBuckets
        self._run_command(['create-key', 'key1', 'listKeys'], 'appKeyId0 appKey0\n', '', 0)

        # Authorize with the key
        self._run_command(
            ['authorize-account', 'appKeyId0', 'appKey0'],
            'Using http://production.example.com\n',
            'ERROR: application key does not have listBuckets capability, which this b2 tool requires\n',
            1,
>>>>>>> a0395d84
        )

    def test_create_bucket_key_and_authorize_with_it(self):
        # Start with authorizing with the master key
        self._authorize_account()

        # Make a bucket
        self._run_command(['create-bucket', 'my-bucket', 'allPrivate'], 'bucket_0\n', '', 0)

        # Create a key restricted to that bucket
        self._run_command(
            ['create-key', '--bucket', 'my-bucket', 'key1', 'listKeys,listBuckets'],
            'appKeyId0 appKey0\n', '', 0
        )

        # Authorize with the key
        self._run_command(
            ['authorize-account', 'appKeyId0', 'appKey0'], 'Using http://production.example.com\n',
            '', 0
        )

    def test_help_with_bad_args(self):
        expected_stderr = '''

        b2 list-parts <largeFileId>

            Lists all of the parts that have been uploaded for the given
            large file, which must be a file that was started but not
            finished or canceled.

            Requires capability: writeFiles

        '''

        self._run_command(['list_parts'], '', expected_stderr, 1)

    def test_clear_account(self):
        # Initial condition
        self._authorize_account()
        assert self.account_info.get_account_auth_token() is not None

        # Clearing the account should remove the auth token
        # from the account info.
        self._run_command(['clear-account'], '', '', 0)
        assert self.account_info.get_account_auth_token() is None

    def test_buckets(self):
        self._authorize_account()

        # Make a bucket with an illegal name
        expected_stdout = 'ERROR: Bad request: illegal bucket name: bad/bucket/name\n'
        self._run_command(['create_bucket', 'bad/bucket/name', 'allPublic'], '', expected_stdout, 1)

        # Make two buckets
        self._run_command(['create_bucket', 'my-bucket', 'allPrivate'], 'bucket_0\n', '', 0)
        self._run_command(['create_bucket', 'your-bucket', 'allPrivate'], 'bucket_1\n', '', 0)

        # Update one of them
        expected_stdout = '''
        {
            "accountId": "my-account",
            "bucketId": "bucket_0",
            "bucketInfo": {},
            "bucketName": "my-bucket",
            "bucketType": "allPublic",
            "corsRules": [],
            "lifecycleRules": [],
            "revision": 2
        }
        '''

        self._run_command(['update_bucket', 'my-bucket', 'allPublic'], expected_stdout, '', 0)

        # Make sure they are there
        expected_stdout = '''
        bucket_0  allPublic   my-bucket
        bucket_1  allPrivate  your-bucket
        '''

        self._run_command(['list_buckets'], expected_stdout, '', 0)

        # Delete one
        expected_stdout = '''
        {
            "accountId": "my-account",
            "bucketId": "bucket_1",
            "bucketInfo": {},
            "bucketName": "your-bucket",
            "bucketType": "allPrivate",
            "corsRules": [],
            "lifecycleRules": [],
            "revision": 1
        }
        '''

        self._run_command(['delete_bucket', 'your-bucket'], expected_stdout, '', 0)

    def test_keys(self):
        self._authorize_account()

        self._run_command(['create_bucket', 'my-bucket-a', 'allPublic'], 'bucket_0\n', '', 0)
        self._run_command(['create_bucket', 'my-bucket-b', 'allPublic'], 'bucket_1\n', '', 0)
        self._run_command(['create_bucket', 'my-bucket-c', 'allPublic'], 'bucket_2\n', '', 0)

        capabilities = ['readFiles', 'listBuckets']
        capabilities_with_commas = ','.join(capabilities)

        # Make a key with an illegal name
        expected_stderr = 'ERROR: Bad request: illegal key name: bad_key_name\n'
        self._run_command(
            ['create_key', 'bad_key_name', capabilities_with_commas], '', expected_stderr, 1
        )

        # Make a key with negative validDurationInSeconds
        expected_stderr = 'ERROR: Bad request: valid duration must be greater than 0, and less than 1000 days in seconds\n'
        self._run_command(
            ['create_key', '--duration', '-456', 'goodKeyName', capabilities_with_commas], '',
            expected_stderr, 1
        )

        # Make a key with validDurationInSeconds outside of range
        expected_stderr = 'ERROR: Bad request: valid duration must be greater than 0, ' \
                          'and less than 1000 days in seconds\n'
        self._run_command(
            ['create_key', '--duration', '0', 'goodKeyName', capabilities_with_commas], '',
            expected_stderr, 1
        )
        self._run_command(
            ['create_key', '--duration', '86400001', 'goodKeyName', capabilities_with_commas], '',
            expected_stderr, 1
        )

        # Create three keys
        self._run_command(
            ['create-key', 'goodKeyName-One', capabilities_with_commas],
            'appKeyId0 appKey0\n',
            '',
            0,
        )
        self._run_command(
            ['create-key', '--bucket', 'my-bucket-a', 'goodKeyName-Two', capabilities_with_commas],
            'appKeyId1 appKey1\n',
            '',
            0,
        )
        self._run_command(
            [
                'create-key', '--bucket', 'my-bucket-b', 'goodKeyName-Three',
                capabilities_with_commas
            ],
            'appKeyId2 appKey2\n',
            '',
            0,
        )

        # Delete one key
        self._run_command(['delete_key', 'abc123'], 'abc123\n', '', 0)

        # Delete one bucket, to test listing when a bucket is gone.
        self._run_command_ignore_output(['delete-bucket', 'my-bucket-b'])

        # List keys
        expected_list_keys_out = """
            appKeyId0   goodKeyName-One
            appKeyId1   goodKeyName-Two
            appKeyId2   goodKeyName-Three
            """

        expected_list_keys_out_long = """
            appKeyId0   goodKeyName-One        -                      -            -          ''   readFiles,listBuckets
            appKeyId1   goodKeyName-Two        my-bucket-a            -            -          ''   readFiles,listBuckets
            appKeyId2   goodKeyName-Three      id=bucket_1            -            -          ''   readFiles,listBuckets
            """

        self._run_command(['list_keys'], expected_list_keys_out, '', 0)
        self._run_command(['list_keys', '--long'], expected_list_keys_out_long, '', 0)

        # make sure calling list_buckets with one bucket doesn't clear the cache
        cache_map_before = self.cache.name_id_map
        self.b2_api.list_buckets('my-bucket-a')
        cache_map_after = self.cache.name_id_map
        assert cache_map_before == cache_map_after

        # authorize and make calls using application key with no restrictions
        self._run_command(
            ['authorize_account', 'appKeyId0', 'appKey0'], 'Using http://production.example.com\n',
            '', 0
        )
        self._run_command(
            ['list-buckets'],
            'bucket_0  allPublic   my-bucket-a\nbucket_2  allPublic   my-bucket-c\n', '', 0
        )

        get_bucket_stdout = '''
        {
            "accountId": "my-account",
            "bucketId": "bucket_0",
            "bucketInfo": {},
            "bucketName": "my-bucket-a",
            "bucketType": "allPublic",
            "corsRules": [],
            "lifecycleRules": [],
            "revision": 1
        }
        '''
        self._run_command(['get-bucket', 'my-bucket-a'], get_bucket_stdout, '', 0)

        # authorize and make calls using an application key with bucket restrictions
        self._run_command(
            ['authorize_account', 'appKeyId1', 'appKey1'], 'Using http://production.example.com\n',
            '', 0
        )

        self._run_command(
            ['list-buckets'], '', 'ERROR: Application key is restricted to bucket: my-bucket-a\n', 1
        )
        self._run_command(
            ['get-bucket', 'my-bucket-c'], '',
            'ERROR: Application key is restricted to bucket: my-bucket-a\n', 1
        )

        expected_get_bucket_stdout = '''
        {
            "accountId": "my-account",
            "bucketId": "bucket_0",
            "bucketInfo": {},
            "bucketName": "my-bucket-a",
            "bucketType": "allPublic",
            "corsRules": [],
            "lifecycleRules": [],
            "revision": 1
        }
        '''

        self._run_command(['get-bucket', 'my-bucket-a'], expected_get_bucket_stdout, '', 0)
        self._run_command(
            ['list-file-names', 'my-bucket-c'], '',
            'ERROR: Application key is restricted to bucket: my-bucket-a\n', 1
        )

    def test_bucket_info_from_json(self):

        self._authorize_account()
        self._run_command(['create_bucket', 'my-bucket', 'allPublic'], 'bucket_0\n', '', 0)

        bucket_info = {'color': 'blue'}

        expected_stdout = '''
            {
                "accountId": "my-account",
                "bucketId": "bucket_0",
                "bucketInfo": {
                    "color": "blue"
                },
                "bucketName": "my-bucket",
                "bucketType": "allPrivate",
                "corsRules": [],
                "lifecycleRules": [],
                "revision": 2
            }
            '''
        self._run_command(
            ['update_bucket', '--bucketInfo',
             json.dumps(bucket_info), 'my-bucket', 'allPrivate'], expected_stdout, '', 0
        )

    def test_cancel_large_file(self):
        self._authorize_account()
        self._create_my_bucket()
        bucket = self.b2_api.get_bucket_by_name('my-bucket')
        file = bucket.start_large_file('file1', 'text/plain', {})
        self._run_command(['cancel_large_file', file.file_id], '9999 canceled\n', '', 0)

    def test_cancel_all_large_file(self):
        self._authorize_account()
        self._create_my_bucket()
        bucket = self.b2_api.get_bucket_by_name('my-bucket')
        bucket.start_large_file('file1', 'text/plain', {})
        bucket.start_large_file('file2', 'text/plain', {})
        expected_stdout = '''
        9999 canceled
        9998 canceled
        '''

        self._run_command(
            ['cancel_all_unfinished_large_files', 'my-bucket'], expected_stdout, '', 0
        )

    def test_files(self):

        self._authorize_account()
        self._run_command(['create_bucket', 'my-bucket', 'allPublic'], 'bucket_0\n', '', 0)

        with TempDir() as temp_dir:
            local_file1 = self._make_local_file(temp_dir, 'file1.txt')
            # For this test, use a mod time without millis.  My mac truncates
            # millis and just leaves seconds.
            mod_time = 1500111222
            os.utime(local_file1, (mod_time, mod_time))
            self.assertEqual(1500111222, os.path.getmtime(local_file1))

            # Upload a file
            expected_stdout = '''
            URL by file name: http://download.example.com/file/my-bucket/file1.txt
            URL by fileId: http://download.example.com/b2api/v1/b2_download_file_by_id?fileId=9999
            {
              "action": "upload",
              "fileId": "9999",
              "fileName": "file1.txt",
              "size": 11,
              "uploadTimestamp": 5000
            }
            '''

            self._run_command(
                ['upload_file', '--noProgress', 'my-bucket', local_file1, 'file1.txt'],
                expected_stdout, '', 0
            )

            # Get file info
            mod_time_str = str(int(os.path.getmtime(local_file1) * 1000))
            expected_stdout = '''
            {
              "accountId": "my-account",
              "action": "upload",
              "bucketId": "bucket_0",
              "contentLength": 11,
              "contentSha1": "2aae6c35c94fcfb415dbe95f408b9ce91ee846ed",
              "contentType": "b2/x-auto",
              "fileId": "9999",
              "fileInfo": {
                "src_last_modified_millis": "1500111222000"
              },
              "fileName": "file1.txt",
              "uploadTimestamp": 5000
            }
            '''

            self._run_command(['get_file_info', '9999'], expected_stdout, '', 0)

            # Download by name
            local_download1 = os.path.join(temp_dir, 'download1.txt')
            expected_stdout = '''
            File name:    file1.txt
            File id:      9999
            File size:    11
            Content type: b2/x-auto
            Content sha1: 2aae6c35c94fcfb415dbe95f408b9ce91ee846ed
            INFO src_last_modified_millis: 1500111222000
            checksum matches
            '''

            self._run_command(
                [
                    'download_file_by_name', '--noProgress', 'my-bucket', 'file1.txt',
                    local_download1
                ], expected_stdout, '', 0
            )
            self.assertEqual(six.b('hello world'), self._read_file(local_download1))
            self.assertEqual(mod_time, os.path.getmtime(local_download1))

            # Download file by ID.  (Same expected output as downloading by name)
            local_download2 = os.path.join(temp_dir, 'download2.txt')
            self._run_command(
                ['download_file_by_id', '--noProgress', '9999', local_download2], expected_stdout,
                '', 0
            )
            self.assertEqual(six.b('hello world'), self._read_file(local_download2))

            # Hide the file
            expected_stdout = '''
            {
              "action": "hide",
              "fileId": "9998",
              "fileName": "file1.txt",
              "size": 0,
              "uploadTimestamp": 5001
            }
            '''

            self._run_command(['hide_file', 'my-bucket', 'file1.txt'], expected_stdout, '', 0)

            # List the file versions
            expected_stdout = '''
            {
              "files": [
                {
                  "action": "hide",
                  "contentSha1": "none",
                  "contentType": null,
                  "fileId": "9998",
                  "fileInfo": {},
                  "fileName": "file1.txt",
                  "size": 0,
                  "uploadTimestamp": 5001
                },
                {
                  "action": "upload",
                  "contentSha1": "2aae6c35c94fcfb415dbe95f408b9ce91ee846ed",
                  "contentType": "b2/x-auto",
                  "fileId": "9999",
                  "fileInfo": {
                    "src_last_modified_millis": "%s"
                  },
                  "fileName": "file1.txt",
                  "size": 11,
                  "uploadTimestamp": 5000
                }
              ],
              "nextFileId": null,
              "nextFileName": null
            }
            ''' % (mod_time_str,)

            self._run_command(['list_file_versions', 'my-bucket'], expected_stdout, '', 0)

            # List the file names
            expected_stdout = '''
            {
              "files": [],
              "nextFileName": null
            }
            '''

            self._run_command(['list_file_names', 'my-bucket'], expected_stdout, '', 0)

            # Delete one file version, passing the name in
            expected_stdout = '''
            {
              "action": "delete",
              "fileId": "9998",
              "fileName": "file1.txt"
            }
            '''

            self._run_command(['delete_file_version', 'file1.txt', '9998'], expected_stdout, '', 0)

            # Delete one file version, not passing the name in
            expected_stdout = '''
            {
              "action": "delete",
              "fileId": "9999",
              "fileName": "file1.txt"
            }
            '''

            self._run_command(['delete_file_version', '9999'], expected_stdout, '', 0)

    def test_get_download_auth_defaults(self):
        self._authorize_account()
        self._create_my_bucket()
        self._run_command(
            ['get_download_auth', 'my-bucket'], 'fake_download_auth_token_bucket_0__86400\n', '', 0
        )

    def test_get_download_auth_explicit(self):
        self._authorize_account()
        self._create_my_bucket()
        self._run_command(
            ['get_download_auth', '--prefix', 'prefix', '--duration', '12345', 'my-bucket'],
            'fake_download_auth_token_bucket_0_prefix_12345\n', '', 0
        )

    def test_get_download_auth_url(self):
        self._authorize_account()
        self._create_my_bucket()
        self._run_command(
            ['get-download-url-with-auth', '--duration', '12345', 'my-bucket', 'my-file'],
            'http://download.example.com/file/my-bucket/my-file?Authorization=fake_download_auth_token_bucket_0_my-file_12345\n',
            '', 0
        )

    def test_get_download_auth_url_with_encoding(self):
        self._authorize_account()
        self._create_my_bucket()
        self._run_command(
            ['get-download-url-with-auth', '--duration', '12345', 'my-bucket', u'\u81ea'],
            u'http://download.example.com/file/my-bucket/%E8%87%AA?Authorization=fake_download_auth_token_bucket_0_%E8%87%AA_12345\n',
            '', 0
        )

    def test_list_parts_with_none(self):
        self._authorize_account()
        self._create_my_bucket()
        bucket = self.b2_api.get_bucket_by_name('my-bucket')
        file = bucket.start_large_file('file', 'text/plain', {})
        self._run_command(['list_parts', file.file_id], '', '', 0)

    def test_list_parts_with_parts(self):
        self._authorize_account()
        self._create_my_bucket()
        bucket = self.b2_api.get_bucket_by_name('my-bucket')
        file = bucket.start_large_file('file', 'text/plain', {})
        content = six.b('hello world')
        large_file_upload_state = mock.MagicMock()
        large_file_upload_state.has_error.return_value = False
        bucket._upload_part(
            file.file_id, 1, (0, 11), UploadSourceBytes(content), large_file_upload_state
        )
        bucket._upload_part(
            file.file_id, 3, (0, 11), UploadSourceBytes(content), large_file_upload_state
        )
        expected_stdout = '''
            1         11  2aae6c35c94fcfb415dbe95f408b9ce91ee846ed
            3         11  2aae6c35c94fcfb415dbe95f408b9ce91ee846ed
        '''

        self._run_command(['list_parts', file.file_id], expected_stdout, '', 0)

    def test_list_unfinished_large_files_with_none(self):
        self._authorize_account()
        self._create_my_bucket()
        self._run_command(['list_unfinished_large_files', 'my-bucket'], '', '', 0)

    def test_list_unfinished_large_files_with_some(self):
        self._authorize_account()
        self._create_my_bucket()
        api_url = self.account_info.get_api_url()
        auth_token = self.account_info.get_account_auth_token()
        self.raw_api.start_large_file(api_url, auth_token, 'bucket_0', 'file1', 'text/plain', {})
        self.raw_api.start_large_file(
            api_url, auth_token, 'bucket_0', 'file2', 'text/plain', {'color': 'blue'}
        )
        self.raw_api.start_large_file(
            api_url, auth_token, 'bucket_0', 'file3', 'application/json', {}
        )
        expected_stdout = '''
        9999 file1 text/plain
        9998 file2 text/plain color=blue
        9997 file3 application/json
        '''

        self._run_command(['list_unfinished_large_files', 'my-bucket'], expected_stdout, '', 0)

    def test_upload_large_file(self):
        self._authorize_account()
        self._create_my_bucket()
        min_part_size = self.account_info.get_minimum_part_size()
        file_size = min_part_size * 3

        with TempDir() as temp_dir:
            file_path = os.path.join(temp_dir, 'test.txt')
            text = six.u('*') * file_size
            with open(file_path, 'wb') as f:
                f.write(text.encode('utf-8'))
            expected_stdout = '''
            URL by file name: http://download.example.com/file/my-bucket/test.txt
            URL by fileId: http://download.example.com/b2api/v1/b2_download_file_by_id?fileId=9999
            {
              "action": "upload",
              "fileId": "9999",
              "fileName": "test.txt",
              "size": 600,
              "uploadTimestamp": 5000
            }
            '''

            self._run_command(
                [
                    'upload_file', '--noProgress', '--threads', '5', 'my-bucket', file_path,
                    'test.txt'
                ], expected_stdout, '', 0
            )

    def test_get_account_info(self):
        self._authorize_account()
        expected_stdout = '''
        {
            "accountAuthToken": "auth_token_0",
            "accountId": "my-account",
            "allowed": {
                "bucketId": null,
                "bucketName": null,
                "capabilities": [
                    "listKeys",
                    "writeKeys",
                    "deleteKeys",
                    "listBuckets",
                    "writeBuckets",
                    "deleteBuckets",
                    "listFiles",
                    "readFiles",
                    "shareFiles",
                    "writeFiles",
                    "deleteFiles"
                ],
                "namePrefix": null
            },
            "apiUrl": "http://api.example.com",
            "applicationKey": "good-app-key",
            "downloadUrl": "http://download.example.com"
        }
        '''
        self._run_command(['get-account-info'], expected_stdout, '', 0)

    def test_get_bucket(self):
        self._authorize_account()
        self._create_my_bucket()
        expected_stdout = '''
        {
            "accountId": "my-account",
            "bucketId": "bucket_0",
            "bucketInfo": {},
            "bucketName": "my-bucket",
            "bucketType": "allPublic",
            "corsRules": [],
            "lifecycleRules": [],
            "revision": 1
        }
        '''
        self._run_command(['get-bucket', 'my-bucket'], expected_stdout, '', 0)

    def test_get_bucket_empty_show_size(self):
        self._authorize_account()
        self._create_my_bucket()
        expected_stdout = '''
        {
            "accountId": "my-account",
            "bucketId": "bucket_0",
            "bucketInfo": {},
            "bucketName": "my-bucket",
            "bucketType": "allPublic",
            "corsRules": [],
            "fileCount": 0,
            "lifecycleRules": [],
            "revision": 1,
            "totalSize": 0
        }
        '''
        self._run_command(['get-bucket', '--showSize', 'my-bucket'], expected_stdout, '', 0)

    def test_get_bucket_one_item_show_size(self):
        self._authorize_account()
        self._create_my_bucket()
        with TempDir() as temp_dir:
            # Upload a standard test file.
            local_file1 = self._make_local_file(temp_dir, 'file1.txt')
            expected_stdout = '''
            URL by file name: http://download.example.com/file/my-bucket/file1.txt
            URL by fileId: http://download.example.com/b2api/v1/b2_download_file_by_id?fileId=9999
            {
              "action": "upload",
              "fileId": "9999",
              "fileName": "file1.txt",
              "size": 11,
              "uploadTimestamp": 5000
            }
            '''
            self._run_command(
                ['upload_file', '--noProgress', 'my-bucket', local_file1, 'file1.txt'],
                expected_stdout, '', 0
            )

            # Now check the output of get-bucket against the canon.
            expected_stdout = '''
            {
                "accountId": "my-account",
                "bucketId": "bucket_0",
                "bucketInfo": {},
                "bucketName": "my-bucket",
                "bucketType": "allPublic",
                "corsRules": [],
                "fileCount": 1,
                "lifecycleRules": [],
                "revision": 1,
                "totalSize": 11
            }
            '''
            self._run_command(['get-bucket', '--showSize', 'my-bucket'], expected_stdout, '', 0)

    def test_get_bucket_with_versions(self):
        self._authorize_account()
        self._create_my_bucket()

        # Put many versions of a file into the test bucket. Unroll the loop here for convenience.
        bucket = self.b2_api.get_bucket_by_name('my-bucket')
        bucket.upload(UploadSourceBytes(b'test'), 'test')
        bucket.upload(UploadSourceBytes(b'test'), 'test')
        bucket.upload(UploadSourceBytes(b'test'), 'test')
        bucket.upload(UploadSourceBytes(b'test'), 'test')
        bucket.upload(UploadSourceBytes(b'test'), 'test')
        bucket.upload(UploadSourceBytes(b'test'), 'test')
        bucket.upload(UploadSourceBytes(b'test'), 'test')
        bucket.upload(UploadSourceBytes(b'test'), 'test')
        bucket.upload(UploadSourceBytes(b'test'), 'test')
        bucket.upload(UploadSourceBytes(b'test'), 'test')

        # Now check the output of get-bucket against the canon.
        expected_stdout = '''
        {
            "accountId": "my-account",
            "bucketId": "bucket_0",
            "bucketInfo": {},
            "bucketName": "my-bucket",
            "bucketType": "allPublic",
            "corsRules": [],
            "fileCount": 10,
            "lifecycleRules": [],
            "revision": 1,
            "totalSize": 40
        }
        '''
        self._run_command(['get-bucket', '--showSize', 'my-bucket'], expected_stdout, '', 0)

    def test_get_bucket_with_folders(self):
        self._authorize_account()
        self._create_my_bucket()

        # Create a hierarchical structure within the test bucket. Unroll the loop here for
        # convenience.
        bucket = self.b2_api.get_bucket_by_name('my-bucket')
        bucket.upload(UploadSourceBytes(b'test'), 'test')
        bucket.upload(UploadSourceBytes(b'test'), '1/test')
        bucket.upload(UploadSourceBytes(b'test'), '1/2/test')
        bucket.upload(UploadSourceBytes(b'test'), '1/2/3/test')
        bucket.upload(UploadSourceBytes(b'test'), '1/2/3/4/test')
        bucket.upload(UploadSourceBytes(b'test'), '1/2/3/4/5/test')
        bucket.upload(UploadSourceBytes(b'test'), '1/2/3/4/5/6/test')
        bucket.upload(UploadSourceBytes(b'test'), '1/2/3/4/5/6/7/test')
        bucket.upload(UploadSourceBytes(b'test'), '1/2/3/4/5/6/7/8/test')
        bucket.upload(UploadSourceBytes(b'test'), '1/2/3/4/5/6/7/8/9/test')
        bucket.upload(UploadSourceBytes(b'check'), 'check')
        bucket.upload(UploadSourceBytes(b'check'), '1/check')
        bucket.upload(UploadSourceBytes(b'check'), '1/2/check')
        bucket.upload(UploadSourceBytes(b'check'), '1/2/3/check')
        bucket.upload(UploadSourceBytes(b'check'), '1/2/3/4/check')
        bucket.upload(UploadSourceBytes(b'check'), '1/2/3/4/5/check')
        bucket.upload(UploadSourceBytes(b'check'), '1/2/3/4/5/6/check')
        bucket.upload(UploadSourceBytes(b'check'), '1/2/3/4/5/6/7/check')
        bucket.upload(UploadSourceBytes(b'check'), '1/2/3/4/5/6/7/8/check')
        bucket.upload(UploadSourceBytes(b'check'), '1/2/3/4/5/6/7/8/9/check')

        # Now check the output of get-bucket against the canon.
        expected_stdout = '''
        {
            "accountId": "my-account",
            "bucketId": "bucket_0",
            "bucketInfo": {},
            "bucketName": "my-bucket",
            "bucketType": "allPublic",
            "corsRules": [],
            "fileCount": 20,
            "lifecycleRules": [],
            "revision": 1,
            "totalSize": 90
        }
        '''
        self._run_command(['get-bucket', '--showSize', 'my-bucket'], expected_stdout, '', 0)

    def test_get_bucket_with_hidden(self):
        self._authorize_account()
        self._create_my_bucket()

        # Put some files into the test bucket. Unroll the loop for convenience.
        bucket = self.b2_api.get_bucket_by_name('my-bucket')
        bucket.upload(UploadSourceBytes(b'test'), 'upload1')
        bucket.upload(UploadSourceBytes(b'test'), 'upload2')
        bucket.upload(UploadSourceBytes(b'test'), 'upload3')
        bucket.upload(UploadSourceBytes(b'test'), 'upload4')
        bucket.upload(UploadSourceBytes(b'test'), 'upload5')
        bucket.upload(UploadSourceBytes(b'test'), 'upload6')

        # Hide some new files. Don't check the results here; it will be clear enough that
        # something has failed if the output of 'get-bucket' does not match the canon.
        stdout, stderr = self._get_stdouterr()
        console_tool = ConsoleTool(self.b2_api, stdout, stderr)
        console_tool.run_command(['b2', 'hide_file', 'my-bucket', 'hidden1'])
        console_tool.run_command(['b2', 'hide_file', 'my-bucket', 'hidden2'])
        console_tool.run_command(['b2', 'hide_file', 'my-bucket', 'hidden3'])
        console_tool.run_command(['b2', 'hide_file', 'my-bucket', 'hidden4'])

        # Now check the output of get-bucket against the canon.
        expected_stdout = '''
        {
            "accountId": "my-account",
            "bucketId": "bucket_0",
            "bucketInfo": {},
            "bucketName": "my-bucket",
            "bucketType": "allPublic",
            "corsRules": [],
            "fileCount": 10,
            "lifecycleRules": [],
            "revision": 1,
            "totalSize": 24
        }
        '''
        self._run_command(['get-bucket', '--showSize', 'my-bucket'], expected_stdout, '', 0)

    def test_get_bucket_complex(self):
        self._authorize_account()
        self._create_my_bucket()

        # Create a hierarchical structure within the test bucket. Unroll the loop here for
        # convenience.
        bucket = self.b2_api.get_bucket_by_name('my-bucket')
        bucket.upload(UploadSourceBytes(b'test'), 'test')
        bucket.upload(UploadSourceBytes(b'test'), 'test')
        bucket.upload(UploadSourceBytes(b'test'), '1/test')
        bucket.upload(UploadSourceBytes(b'test'), '1/test')
        bucket.upload(UploadSourceBytes(b'test'), '1/2/test')
        bucket.upload(UploadSourceBytes(b'test'), '1/2/test')
        bucket.upload(UploadSourceBytes(b'test'), '1/2/3/test')
        bucket.upload(UploadSourceBytes(b'test'), '1/2/3/test')
        bucket.upload(UploadSourceBytes(b'test'), '1/2/3/test')
        bucket.upload(UploadSourceBytes(b'test'), '1/2/3/test')
        bucket.upload(UploadSourceBytes(b'test'), '1/2/3/test')
        bucket.upload(UploadSourceBytes(b'check'), 'check')
        bucket.upload(UploadSourceBytes(b'check'), 'check')
        bucket.upload(UploadSourceBytes(b'check'), '1/check')
        bucket.upload(UploadSourceBytes(b'check'), '1/check')
        bucket.upload(UploadSourceBytes(b'check'), '1/2/check')
        bucket.upload(UploadSourceBytes(b'check'), '1/2/check')
        bucket.upload(UploadSourceBytes(b'check'), '1/2/check')
        bucket.upload(UploadSourceBytes(b'check'), '1/2/3/check')
        bucket.upload(UploadSourceBytes(b'check'), '1/2/3/4/check')
        bucket.upload(UploadSourceBytes(b'check'), '1/2/3/4/check')
        bucket.upload(UploadSourceBytes(b'check'), '1/2/3/4/check')

        # Hide some new files. Don't check the results here; it will be clear enough that
        # something has failed if the output of 'get-bucket' does not match the canon.
        stdout, stderr = self._get_stdouterr()
        console_tool = ConsoleTool(self.b2_api, stdout, stderr)
        console_tool.run_command(['b2', 'hide_file', 'my-bucket', '1/hidden1'])
        console_tool.run_command(['b2', 'hide_file', 'my-bucket', '1/hidden1'])
        console_tool.run_command(['b2', 'hide_file', 'my-bucket', '1/hidden2'])
        console_tool.run_command(['b2', 'hide_file', 'my-bucket', '1/2/hidden3'])
        console_tool.run_command(['b2', 'hide_file', 'my-bucket', '1/2/hidden3'])
        console_tool.run_command(['b2', 'hide_file', 'my-bucket', '1/2/hidden3'])
        console_tool.run_command(['b2', 'hide_file', 'my-bucket', '1/2/hidden3'])

        # Now check the output of get-bucket against the canon.
        expected_stdout = '''
        {
            "accountId": "my-account",
            "bucketId": "bucket_0",
            "bucketInfo": {},
            "bucketName": "my-bucket",
            "bucketType": "allPublic",
            "corsRules": [],
            "fileCount": 29,
            "lifecycleRules": [],
            "revision": 1,
            "totalSize": 99
        }
        '''
        self._run_command(['get-bucket', '--showSize', 'my-bucket'], expected_stdout, '', 0)

    def test_sync(self):
        self._authorize_account()
        self._create_my_bucket()

        with TempDir() as temp_dir:
            file_path = os.path.join(temp_dir, 'test.txt')
            with open(file_path, 'wb') as f:
                f.write(six.u('hello world').encode('utf-8'))
            expected_stdout = '''
            upload test.txt
            '''

            command = ['sync', '--threads', '5', '--noProgress', temp_dir, 'b2://my-bucket']
            self._run_command(command, expected_stdout, '', 0)

    def test_sync_empty_folder_when_not_enabled(self):
        self._authorize_account()
        self._create_my_bucket()
        with TempDir() as temp_dir:
            command = ['sync', '--threads', '1', '--noProgress', temp_dir, 'b2://my-bucket']
            expected_stderr = 'ERROR: Directory %s is empty.  Use --allowEmptySource to sync anyway.\n' % temp_dir
            self._run_command(command, '', expected_stderr, 1)

    def test_sync_empty_folder_when_enabled(self):
        self._authorize_account()
        self._create_my_bucket()
        with TempDir() as temp_dir:
            command = [
                'sync', '--threads', '1', '--noProgress', '--allowEmptySource', temp_dir,
                'b2://my-bucket'
            ]
            self._run_command(command, '', '', 0)

    def test_sync_syntax_error(self):
        self._authorize_account()
        self._create_my_bucket()
        expected_stderr = 'ERROR: --includeRegex cannot be used without --excludeRegex at the same time\n'
        self._run_command(
            ['sync', '--includeRegex', '.incl', 'non-existent-local-folder', 'b2://my-bucket'],
            expected_stderr=expected_stderr,
            expected_status=1
        )

    def test_sync_dry_run(self):
        self._authorize_account()
        self._create_my_bucket()

        with TempDir() as temp_dir:
            temp_file = self._make_local_file(temp_dir, 'test-dry-run.txt')

            # dry-run
            expected_stdout = '''
            upload test-dry-run.txt
            '''
            command = ['sync', '--noProgress', '--dryRun', temp_dir, 'b2://my-bucket']
            self._run_command(command, expected_stdout, '', 0)

            # file should not have been uploaded
            expected_stdout = '''
            {
              "files": [],
              "nextFileName": null
            }
            '''
            self._run_command(['list_file_names', 'my-bucket'], expected_stdout, '', 0)

            # upload file
            expected_stdout = '''
            upload test-dry-run.txt
            '''
            command = ['sync', '--noProgress', temp_dir, 'b2://my-bucket']
            self._run_command(command, expected_stdout, '', 0)

            # file should have been uploaded
            mtime = file_mod_time_millis(temp_file)
            expected_stdout = '''
            {
              "files": [
                {
                  "action": "upload",
                  "contentSha1": "2aae6c35c94fcfb415dbe95f408b9ce91ee846ed",
                  "contentType": "b2/x-auto",
                  "fileId": "9999",
                  "fileInfo": {
                    "src_last_modified_millis": "%d"
                  },
                  "fileName": "test-dry-run.txt",
                  "size": 11,
                  "uploadTimestamp": 5000
                }
              ],
              "nextFileName": null
            }
            ''' % (mtime)
            self._run_command(['list_file_names', 'my-bucket'], expected_stdout, '', 0)

    def test_ls(self):
        self._authorize_account()
        self._create_my_bucket()

        # Check with no files
        self._run_command(['ls', 'my-bucket'], '', '', 0)

        # Create some files, including files in a folder
        bucket = self.b2_api.get_bucket_by_name('my-bucket')
        bucket.upload(UploadSourceBytes(b''), 'a')
        bucket.upload(UploadSourceBytes(b' '), 'b/b1')
        bucket.upload(UploadSourceBytes(b'   '), 'b/b2')
        bucket.upload(UploadSourceBytes(b'     '), 'c')
        bucket.upload(UploadSourceBytes(b'      '), 'c')

        # Condensed output
        expected_stdout = '''
        a
        b/
        c
        '''
        self._run_command(['ls', 'my-bucket'], expected_stdout, '', 0)

        # Recursive output
        expected_stdout = '''
        a
        b/b1
        b/b2
        c
        '''
        self._run_command(['ls', '--recursive', 'my-bucket'], expected_stdout, '', 0)

        # Check long output.   (The format expects full-length file ids, so it causes whitespace here)
        expected_stdout = '''
                                                                                       9999  upload  1970-01-01  00:00:05          0  a
                                                                                          -       -           -         -          0  b/
                                                                                       9995  upload  1970-01-01  00:00:05          6  c
        '''
        self._run_command(['ls', '--long', 'my-bucket'], expected_stdout, '', 0)

        # Check long versions output   (The format expects full-length file ids, so it causes whitespace here)
        expected_stdout = '''
                                                                                       9999  upload  1970-01-01  00:00:05          0  a
                                                                                          -       -           -         -          0  b/
                                                                                       9995  upload  1970-01-01  00:00:05          6  c
                                                                                       9996  upload  1970-01-01  00:00:05          5  c
        '''
        self._run_command(['ls', '--long', '--versions', 'my-bucket'], expected_stdout, '', 0)

    def test_restrictions(self):
        # Initial condition
        self.assertEqual(None, self.account_info.get_account_auth_token())

        # Authorize an account with the master key.
        account_id = 'my-account'
        self._run_command_ignore_output(['authorize-account', account_id, 'good-app-key'])

        # Create a bucket to use
        bucket_name = 'restrictedBucket'
        bucket_id = 'bucket_0'
        self._run_command(['create-bucket', bucket_name, 'allPrivate'], bucket_id + '\n', '', 0)

        # Create another bucket
        other_bucket_name = 'otherBucket'
        self._run_command_ignore_output(['create-bucket', other_bucket_name, 'allPrivate'])

        # Create a key restricted to a bucket
        app_key_id = 'appKeyId0'
        app_key = 'appKey0'
        capabilities = "listBuckets,readFiles"
        file_prefix = 'some/file/prefix/'
        self._run_command(
            [
                'create-key', '--bucket', bucket_name, '--namePrefix', file_prefix, 'my-key',
                capabilities
            ],
            app_key_id + ' ' + app_key + '\n',
            '',
            0,
        )

        self._run_command_ignore_output(['authorize-account', app_key_id, app_key])

        # Auth token should be in account info now
        self.assertEqual('auth_token_1', self.account_info.get_account_auth_token())

        # Assertions that the restrictions not only are saved but what they are supposed to be
        self.assertEqual(
            dict(
                bucketId=bucket_id,
                bucketName=bucket_name,
                capabilities=[
                    'listBuckets',
                    'readFiles',
                ],
                namePrefix=file_prefix,
            ),
            self.account_info.get_allowed(),
        )

        # Test that the application key info gets added to the unauthorized error message.
        expected_create_key_stderr = "ERROR: unauthorized for application key " \
                                     "with capabilities 'listBuckets,readFiles', " \
                                     "restricted to bucket 'restrictedBucket', " \
                                     "restricted to files that start with 'some/file/prefix/' (unauthorized)\n"
        self._run_command(
            ['create_key', 'goodKeyName-One', 'readFiles,listBuckets'],
            '',
            expected_create_key_stderr,
            1,
        )

    def test_list_buckets_not_allowed_for_app_key(self):
        # Create a bucket and a key restricted to that bucket.
        self._authorize_account()
        self._run_command(
            ['create-bucket', 'my-bucket', 'allPrivate'],
            'bucket_0\n',
            '',
            0,
        )

        # Authorizing with the key will fail because the ConsoleTool needs
        # to be able to look up the name of the bucket.
        self._run_command(
            ['create-key', 'my-key', 'listFiles'],
            'appKeyId0 appKey0\n',
            '',
            0,
        )

        # Authorize with the key, which should result in an error.
        self._run_command(
            ['authorize-account', 'appKeyId0', 'appKey0'],
            'Using http://production.example.com\n',
            'ERROR: application key has no listBuckets capability, which is required for the b2 command-line tool\n',
            1,
        )

    def test_bucket_missing_for_bucket_key(self):
        # Create a bucket and a key restricted to that bucket.
        self._authorize_account()
        self._run_command(
            ['create-bucket', 'my-bucket', 'allPrivate'],
            'bucket_0\n',
            '',
            0,
        )
        self._run_command(
            ['create-key', '--bucket', 'my-bucket', 'my-key', 'listBuckets,listFiles'],
            'appKeyId0 appKey0\n',
            '',
            0,
        )

        # Get rid of the bucket, leaving the key with a dangling pointer to it.
        self._run_command_ignore_output(['delete-bucket', 'my-bucket'])

        # Authorizing with the key will fail because the ConsoleTool needs
        # to be able to look up the name of the bucket.
        self._run_command(
            ['authorize-account', 'appKeyId0', 'appKey0'],
            'Using http://production.example.com\n',
            'ERROR: application key is restricted to a bucket that no longer exists\n',
            1,
        )

    def test_ls_for_restricted_bucket(self):
        # Create a bucket and a key restricted to that bucket.
        self._authorize_account()
        self._run_command(
            ['create-bucket', 'my-bucket', 'allPrivate'],
            'bucket_0\n',
            '',
            0,
        )
        self._run_command(
            ['create-key', '--bucket', 'my-bucket', 'my-key', 'listBuckets,listFiles'],
            'appKeyId0 appKey0\n',
            '',
            0,
        )

        # Authorize with the key and list the files
        self._run_command_ignore_output(['authorize-account', 'appKeyId0', 'appKey0'],)
        self._run_command(
            ['ls', 'my-bucket'],
            '',
            '',
            0,
        )

    def _authorize_account(self):
        """
        Prepare for a test by authorizing an account and getting an
        account auth token
        """
        self._run_command_ignore_output(['authorize_account', 'my-account', 'good-app-key'])

    def _create_my_bucket(self):
        self._run_command(['create_bucket', 'my-bucket', 'allPublic'], 'bucket_0\n', '', 0)

    def _run_command(self, argv, expected_stdout='', expected_stderr='', expected_status=0):
        """
        Runs one command using the ConsoleTool, checking stdout, stderr, and
        the returned status code.

        The ConsoleTool is stateless, so we can make a new one for each
        call, with a fresh stdout and stderr
        """
        expected_stdout = self._trim_leading_spaces(expected_stdout)
        expected_stderr = self._trim_leading_spaces(expected_stderr)
        stdout, stderr = self._get_stdouterr()
        console_tool = ConsoleTool(self.b2_api, stdout, stderr)
        actual_status = console_tool.run_command(['b2'] + argv)

        # The json module in Python 2.6 includes trailing spaces.  Later version of Python don't.
        actual_stdout = self._trim_trailing_spaces(stdout.getvalue())
        actual_stderr = self._trim_trailing_spaces(stderr.getvalue())

        if expected_stdout != actual_stdout:
            print('EXPECTED STDOUT:', repr(expected_stdout))
            print('ACTUAL STDOUT:  ', repr(actual_stdout))
            print(actual_stdout)
        if expected_stderr != actual_stderr:
            print('EXPECTED STDERR:', repr(expected_stderr))
            print('ACTUAL STDERR:  ', repr(actual_stderr))
            print(actual_stderr)

        self.assertEqual(expected_stdout, actual_stdout, 'stdout')
        self.assertEqual(expected_stderr, actual_stderr, 'stderr')
        self.assertEqual(expected_status, actual_status, 'exit status code')

    def test_bad_terminal(self):
        stdout = mock.MagicMock()
        stdout.write = mock.MagicMock(
            side_effect=[
                UnicodeEncodeError('codec', u'foo', 100, 105, 'artificial UnicodeEncodeError')
            ] + list(range(25))
        )
        stderr = mock.MagicMock()
        console_tool = ConsoleTool(self.b2_api, stdout, stderr)
        console_tool.run_command(['b2', 'authorize_account', 'my-account', 'good-app-key'])

    def _get_stdouterr(self):
        class MyStringIO(six.StringIO):
            if six.PY2:  # python3 already has this attribute
                encoding = 'fake_encoding'

        stdout = MyStringIO()
        stderr = MyStringIO()
        return stdout, stderr

    def _run_command_ignore_output(self, argv):
        """
        Runs the given command in the console tool, checking that it
        success, but ignoring the stdout.
        """
        stdout, stderr = self._get_stdouterr()
        actual_status = ConsoleTool(self.b2_api, stdout, stderr).run_command(['b2'] + argv)
        actual_stderr = self._trim_trailing_spaces(stderr.getvalue())

        if '' != actual_stderr:
            print('ACTUAL STDERR:  ', repr(actual_stderr))
            print(actual_stderr)

        self.assertEqual('', actual_stderr, 'stderr')
        self.assertEqual(0, actual_status, 'exit status code')

    def _trim_leading_spaces(self, s):
        """
        Takes the contents of a triple-quoted string, and removes the leading
        newline and leading spaces that come from it being indented with code.
        """
        # The first line starts on the line following the triple
        # quote, so the first line after splitting can be discarded.
        lines = s.split('\n')
        if lines[0] == '':
            lines = lines[1:]
        if len(lines) == 0:
            return ''

        # Count the leading spaces
        space_count = min(self._leading_spaces(line) for line in lines if line != '')

        # Remove the leading spaces from each line, based on the line
        # with the fewest leading spaces
        leading_spaces = ' ' * space_count
        assert all(line.startswith(leading_spaces) or line == ''
                   for line in lines), 'all lines have leading spaces'
        return '\n'.join('' if line == '' else line[space_count:] for line in lines)

    def _leading_spaces(self, s):
        space_count = 0
        while space_count < len(s) and s[space_count] == ' ':
            space_count += 1
        return space_count

    def _trim_trailing_spaces(self, s):
        return '\n'.join(line.rstrip() for line in s.split('\n'))

    def _make_local_file(self, temp_dir, file_name):
        local_path = os.path.join(temp_dir, file_name)
        with open(local_path, 'wb') as f:
            f.write(six.b('hello world'))
        return local_path

    def _read_file(self, local_path):
        with open(local_path, 'rb') as f:
            return f.read()<|MERGE_RESOLUTION|>--- conflicted
+++ resolved
@@ -86,11 +86,7 @@
 
         # Create a key
         self._run_command(
-<<<<<<< HEAD
-            ['create-key', 'key1', 'listKeys,listBuckets'],
-=======
             ['create-key', 'key1', 'listBuckets,listKeys'],
->>>>>>> a0395d84
             'appKeyId0 appKey0\n',
             '',
             0,
@@ -102,8 +98,6 @@
             'Using http://production.example.com\n',
             '',
             0,
-<<<<<<< HEAD
-=======
         )
 
     def test_authorize_key_without_list_buckets(self):
@@ -116,9 +110,8 @@
         self._run_command(
             ['authorize-account', 'appKeyId0', 'appKey0'],
             'Using http://production.example.com\n',
-            'ERROR: application key does not have listBuckets capability, which this b2 tool requires\n',
+            'ERROR: application key has no listBuckets capability, which is required for the b2 command-line tool\n',
             1,
->>>>>>> a0395d84
         )
 
     def test_create_bucket_key_and_authorize_with_it(self):
@@ -136,8 +129,10 @@
 
         # Authorize with the key
         self._run_command(
-            ['authorize-account', 'appKeyId0', 'appKey0'], 'Using http://production.example.com\n',
-            '', 0
+            ['authorize-account', 'appKeyId0', 'appKey0'],
+            'Using http://production.example.com\n',
+            '',
+            0,
         )
 
     def test_help_with_bad_args(self):
@@ -1225,7 +1220,7 @@
         self._run_command(
             ['authorize-account', 'appKeyId0', 'appKey0'],
             'Using http://production.example.com\n',
-            'ERROR: application key is restricted to a bucket that no longer exists\n',
+            "ERROR: application key is restricted to bucket id 'bucket_0', which no longer exists\n",
             1,
         )
 
