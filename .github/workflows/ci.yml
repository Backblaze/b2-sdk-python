--- conflicted
+++ resolved
@@ -11,49 +11,6 @@
   SKIP_COVERAGE_PYTHON_VERSION_PREFIX: "pypy"
 
 jobs:
-<<<<<<< HEAD
-=======
-  lint:
-    runs-on: ubuntu-latest
-    steps:
-      - uses: actions/checkout@v3
-        with:
-          fetch-depth: 0
-      - uses: codespell-project/actions-codespell@2391250ab05295bddd51e36a8c6295edb6343b0e
-        with:
-          ignore_words_list: datas
-      - name: Set up Python ${{ env.PYTHON_DEFAULT_VERSION }}
-        uses: actions/setup-python@v4
-        with:
-          python-version: ${{ env.PYTHON_DEFAULT_VERSION }}
-          cache: "pip"
-      - name: Install dependencies
-        run: python -m pip install --upgrade nox pip setuptools
-      - name: Run linters
-        run: nox -vs lint
-      - name: Validate changelog
-        # Library was designed to be used with pull requests only.
-        if: ${{ github.event_name == 'pull_request' && ! startsWith(github.ref, 'refs/heads/dependabot/') }}
-        uses: zattoo/changelog@v1
-        with:
-          token: ${{ github.token }}
-  build:
-    needs: lint
-    runs-on: ubuntu-latest
-    steps:
-      - uses: actions/checkout@v3
-        with:
-          fetch-depth: 0
-      - name: Set up Python ${{ env.PYTHON_DEFAULT_VERSION }}
-        uses: actions/setup-python@v4
-        with:
-          python-version: ${{ env.PYTHON_DEFAULT_VERSION }}
-          cache: "pip"
-      - name: Install dependencies
-        run: python -m pip install --upgrade nox pip setuptools
-      - name: Build the distribution
-        run: nox -vs build
->>>>>>> 2c85182c
   cleanup_buckets:
     env:
       B2_TEST_APPLICATION_KEY: ${{ secrets.B2_TEST_APPLICATION_KEY }}
@@ -75,66 +32,4 @@
         run: python -m pip install --upgrade nox pip setuptools
       - name: Find and remove old buckets
         if: ${{ env.B2_TEST_APPLICATION_KEY != '' && env.B2_TEST_APPLICATION_KEY_ID != '' }}  # TODO: skip this whole job instead
-        run: nox -vs cleanup_old_buckets
-<<<<<<< HEAD
-=======
-  test:
-    needs: cleanup_buckets
-    env:
-      B2_TEST_APPLICATION_KEY: ${{ secrets.B2_TEST_APPLICATION_KEY }}
-      B2_TEST_APPLICATION_KEY_ID: ${{ secrets.B2_TEST_APPLICATION_KEY_ID }}
-    runs-on: ${{ matrix.os }}
-    strategy:
-      fail-fast: false
-      matrix:
-        os: ["ubuntu-latest", "macos-latest", "windows-latest"]
-        python-version: ["3.7", "3.8", "3.9", "3.10", "3.11.0", "pypy-3.7", "pypy-3.8"]
-        exclude:
-          - os: "macos-latest"
-            python-version: "pypy-3.7"
-          - os: "ubuntu-latest"
-            python-version: "pypy-3.7"
-          - os: "macos-latest"
-            python-version: "pypy-3.8"
-          - os: "windows-latest"
-            python-version: "pypy-3.8"
-    steps:
-      - uses: actions/checkout@v3
-        with:
-          fetch-depth: 0
-      - name: Set up Python ${{ matrix.python-version }}
-        uses: actions/setup-python@v4
-        with:
-          python-version: ${{ matrix.python-version }}
-          cache: "pip"
-      - name: Install dependencies
-        run: python -m pip install --upgrade nox pip setuptools
-      - name: Run unit tests
-        run: nox -vs unit
-        env:
-          SKIP_COVERAGE: ${{ startsWith(matrix.python-version, env.SKIP_COVERAGE_PYTHON_VERSION_PREFIX) }}
-      - name: Run integration tests
-        if: ${{ env.B2_TEST_APPLICATION_KEY != '' && env.B2_TEST_APPLICATION_KEY_ID != '' }}
-        run: nox -vs integration -- --dont-cleanup-old-buckets
-  doc:
-    needs: build
-    runs-on: ubuntu-latest
-    steps:
-      - uses: actions/checkout@v3
-        with:
-          fetch-depth: 0
-      - name: Set up Python ${{ env.PYTHON_DEFAULT_VERSION }}
-        uses: actions/setup-python@v4
-        with:
-          python-version: ${{ env.PYTHON_DEFAULT_VERSION }}
-          cache: "pip"
-      - name: Install dependencies
-        env:
-          DEBIAN_FRONTEND: noninteractive
-        run: |
-          sudo apt-get update -y
-          sudo apt-get install -y graphviz plantuml
-          python -m pip install --upgrade nox pip setuptools
-      - name: Build the docs
-        run: nox --non-interactive -vs doc
->>>>>>> 2c85182c
+        run: nox -vs cleanup_old_buckets