--- conflicted
+++ resolved
@@ -41,15 +41,10 @@
 
 * Make sync treat hidden files as deleted
 * Remove arrow warnings caused by https://github.com/crsmithdev/arrow/issues/612
-<<<<<<< HEAD
-* Add a `list_file_versions` to buckets.
+* Add `list_file_versions` method to buckets.
 * Add server-side copy support for large files
 * Add ability to synthesize objects from local and remote sources
-=======
-* Add `list_file_versions` method to buckets.
 * Add AuthInfoCache, InMemoryCache and AbstractCache to public interface
-* Add Emerger (advanced object-file transfer functionality)
->>>>>>> 7ae81c62
 
 ## 1.0.2 (2019-10-15)
 
