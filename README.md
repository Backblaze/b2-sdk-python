# B2 python SDK
&nbsp;[![Travis CI](https://img.shields.io/travis/Backblaze/b2-sdk-python/master.svg?label=Travis%20CI)](https://travis-ci.org/Backblaze/b2-sdk-python)&nbsp;[![License](https://img.shields.io/pypi/l/b2sdk.svg?label=License)](https://pypi.python.org/pypi/b2)&nbsp;[![python versions](https://img.shields.io/pypi/pyversions/b2sdk.svg?label=python%20versions)](https://pypi.python.org/pypi/b2sdk)&nbsp;[![PyPI version](https://img.shields.io/pypi/v/b2sdk.svg?label=PyPI%20version)](https://pypi.python.org/pypi/b2sdk)&nbsp;[![Docs](https://readthedocs.org/projects/b2-sdk-python/badge/?version=master)](https://b2-sdk-python.readthedocs.io/en/master/)

This repository contains a client library and a few handy utilities for easy access to all of the capabilities of B2 Cloud Storage.

[B2 command-line tool](https://github.com/Backblaze/B2_Command_Line_Tool) is an example of how it can be used to provide command-line access to the B2 service, but there are many possible applications (including FUSE filesystems, storage backend drivers for backup applications etc).

# Documentation

The latest documentation is available on [Read the Docs](https://b2-sdk-python.readthedocs.io).

# Installation

The sdk can be installed with:

    pip install b2sdk

If you see a message saying that the `six` library cannot be installed, which
happens if you're installing with the system python on OS X El Capitan, try
this:

    pip install --ignore-installed b2sdk

# Version policy

b2sdk follows [Semantic Versioning](https://semver.org/) policy, so in essence the version number is MAJOR.MINOR.PATCH (for example 1.2.3) and:
- we increase MAJOR version when we make incompatible API changes
- we increase MINOR version when we add functionality in a backwards-compatible manner, and
- we increase PATCH version when we make backwards-compatible bug fixes (unless someone relies on the undocumented behavior of a fixed bug)

Therefore when setting up b2sdk as a dependency, please make sure to match the version appropriately, for example you could put this in your `requirements.txt` to make sure your code is compatible with the `b2sdk` version your user will get from pypi:

```
b2sdk>=0.0.0,<1.0.0
```


# Release History

## 1.1.0 (not released yet)

* Make sync treat hidden files as deleted
* Remove arrow warnings caused by https://github.com/crsmithdev/arrow/issues/612
* Add `list_file_versions` method to buckets.
* Add server-side copy support for large files
* Add ability to synthesize objects from local and remote sources
* Add AuthInfoCache, InMemoryCache and AbstractCache to public interface
<<<<<<< HEAD
* Add Emerger (advanced object-file transfer functionality)
* Ignore urllib3 connection pool is full warning
=======
* Add ability to filter in ScanPoliciesManager based on modification time
* Add ScanPoliciesManager and SyncReport to public interface
>>>>>>> c9f4fb9e

## 1.0.2 (2019-10-15)

Changes:

* Remove upper version limit for arrow dependency

## 1.0.0 (2019-10-03)

Changes:

* Minor bug fix.

## 1.0.0-rc1 (2019-07-09)

Changes:

* Deprecate some transitional method names to v0 in preparation for v1.0.0.

## 0.1.10 (2019-07-09)

Changes:

* Remove a parameter (which did nothing, really) from `b2sdk.v1.Bucket.copy_file` signature


## 0.1.8 (2019-06-28)

Changes:

* Add support for b2_copy_file
* Add support for `prefix` parameter on ls-like calls


## 0.1.6 (2019-04-24)

Changes:

* Fix transferer crashing on empty file download attempt
* Rename account ID for authentication to application key ID.
Account ID is still backwards compatible, only the terminology
has changed.


## 0.1.4 (2019-04-04)

Initial official release of SDK as a separate package (until now it was a part of B2 CLI)


# Developer Info

We encourage outside contributors to perform changes on our codebase. Many such changes have been merged already. In order to make it easier to contribute, core developers of this project:

* provide guidance (through the issue reporting system)
* provide tool assisted code review (through the Pull Request system)
* maintain a set of integration tests (run with a production cloud)
* maintain a set of (well over a hundred) unit tests
* automatically run unit tests on 13 versions of python (including osx and pypy)
* format the code automatically using [yapf](https://github.com/google/yapf)
* use static code analysis to find subtle/potential issues with maintainability
* maintain other Continous Integration tools (coverage tracker)

You'll need to some Python packages installed.  To get all the latest things:

* `pip install --upgrade --upgrade-strategy eager -r requirements.txt -r requirements-test.txt -r requirements-setup.txt`

There is a `Makefile` with a rule to run the unit tests using the currently active Python:

    make setup
    make test

will install the required packages, then run the unit tests.

To test in multiple python virtual environments, set the enviroment variable `PYTHON_VIRTUAL_ENVS`
to be a space-separated list of their root directories.  When set, the makefile will run the
unit tests in each of the environments.

Before checking in, use the `pre-commit.sh` script to check code formatting, run
unit tests, run integration tests etc.

The integration tests need a file in your home directory called `.b2_auth`
that contains two lines with nothing on them but your application key ID and application key:

     applicationKeyId
     applicationKey

We marked the places in the code which are significantly less intuitive than others in a special way. To find them occurrences, use `git grep '*magic*'`.<|MERGE_RESOLUTION|>--- conflicted
+++ resolved
@@ -45,13 +45,9 @@
 * Add server-side copy support for large files
 * Add ability to synthesize objects from local and remote sources
 * Add AuthInfoCache, InMemoryCache and AbstractCache to public interface
-<<<<<<< HEAD
-* Add Emerger (advanced object-file transfer functionality)
-* Ignore urllib3 connection pool is full warning
-=======
+* Ignore urllib3 "connection pool is full" warning
 * Add ability to filter in ScanPoliciesManager based on modification time
 * Add ScanPoliciesManager and SyncReport to public interface
->>>>>>> c9f4fb9e
 
 ## 1.0.2 (2019-10-15)
 
